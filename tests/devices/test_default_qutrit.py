# Copyright 2018-2022 Xanadu Quantum Technologies Inc.

# Licensed under the Apache License, Version 2.0 (the "License");
# you may not use this file except in compliance with the License.
# You may obtain a copy of the License at

#     http://www.apache.org/licenses/LICENSE-2.0

# Unless required by applicable law or agreed to in writing, software
# distributed under the License is distributed on an "AS IS" BASIS,
# WITHOUT WARRANTIES OR CONDITIONS OF ANY KIND, either express or implied.
# See the License for the specific language governing permissions and
# limitations under the License.
"""
Unit tests for the :mod:`pennylane.plugin.DefaultQutrit` device.
"""
import math

import pytest
import pennylane as qml
from pennylane import numpy as np, DeviceError
from pennylane.devices.default_qutrit import DefaultQutrit
from pennylane.wires import Wires, WireError

from gate_data import OMEGA, TSHIFT, TCLOCK, TSWAP, TADD, GELL_MANN


U_thadamard_01 = np.multiply(
    1 / np.sqrt(2),
    np.array(
        [[1, 1, 0], [1, -1, 0], [0, 0, np.sqrt(2)]],
    ),
)

U_x_02 = np.array([[0, 0, 1], [0, 1, 0], [1, 0, 0]], dtype=np.complex128)

U_z_12 = np.array([[1, 0, 0], [0, 1, 0], [0, 0, -1]], dtype=np.complex128)


def test_analytic_deprecation():
    """Tests if the kwarg `analytic` is used and displays error message."""
    msg = "The analytic argument has been replaced by shots=None. "
    msg += "Please use shots=None instead of analytic=True."

    with pytest.raises(
        DeviceError,
        match=msg,
    ):
        qml.device("default.qutrit", wires=1, shots=1, analytic=True)


def test_dtype_errors():
    """Test that if an incorrect dtype is provided to the device then an error is raised."""
    with pytest.raises(DeviceError, match="Real datatype must be a floating point type."):
        qml.device("default.qutrit", wires=1, r_dtype=np.complex128)
    with pytest.raises(
        DeviceError, match="Complex datatype must be a complex floating point type."
    ):
        qml.device("default.qutrit", wires=1, c_dtype=np.float64)


# TODO: Add tests to check for dtype preservation after more ops and observables have been added
# TODO: Add tests for operations that will have custom internal implementations for default.qutrit once added
# TODO: Add tests for inverse decomposition once decomposible operations are added


class TestApply:
    """Tests that operations and inverses of certain operations are applied correctly or that the proper
    errors are raised.
    """

    # TODO: Add tests for non-parametric ops after they're implemented
    test_data_no_parameters = [
        (qml.TShift, [1, 0, 0], np.array([0, 1, 0]), None),
        (
            qml.TShift,
            [1 / math.sqrt(2), 1 / math.sqrt(2), 0],
            np.array([0, 1 / math.sqrt(2), 1 / math.sqrt(2)]),
            None,
        ),
        (qml.TClock, [1, 0, 0], np.array([1, 0, 0]), None),
        (qml.TClock, [0, 1, 0], np.array([0, OMEGA, 0]), None),
    ]

    test_data_no_parameters_inverses = [
        (qml.TShift, [0, 1, 0], np.array([1, 0, 0]), None),
        (
            qml.TShift,
            [0, 1 / math.sqrt(2), 1 / math.sqrt(2)],
            np.array([1 / math.sqrt(2), 1 / math.sqrt(2), 0]),
            None,
        ),
        (qml.TClock, [1, 0, 0], np.array([1, 0, 0]), None),
        (qml.TClock, [0, OMEGA, 0], np.array([0, 1, 0]), None),
    ]

    @pytest.mark.parametrize("operation, input, expected_output, subspace", test_data_no_parameters)
    def test_apply_operation_single_wire_no_parameters(
        self, qutrit_device_1_wire, tol, operation, input, expected_output, subspace
    ):
        """Tests that applying an operation yields the expected output state for single wire
        operations that have no parameters."""

        qutrit_device_1_wire._state = np.array(input, dtype=qutrit_device_1_wire.C_DTYPE)
        qutrit_device_1_wire.apply(
            [operation(wires=[0]) if subspace is None else operation(wires=[0], subspace=subspace)]
        )

        assert np.allclose(qutrit_device_1_wire._state, np.array(expected_output), atol=tol, rtol=0)
        assert qutrit_device_1_wire._state.dtype == qutrit_device_1_wire.C_DTYPE

    @pytest.mark.parametrize(
        "operation,input,expected_output, subspace", test_data_no_parameters_inverses
    )
    def test_apply_operation_single_wire_no_parameters_inverse(
        self, qutrit_device_1_wire, tol, operation, input, expected_output, subspace
    ):
        """Tests that applying an inverse operation yields the expected output state for single wire
        operations that have no parameters."""

        qutrit_device_1_wire._state = np.array(input, dtype=qutrit_device_1_wire.C_DTYPE)
        qutrit_device_1_wire.apply(
            [
                operation(wires=[0]).inv()
                if subspace is None
                else operation(wires=[0], subspace=subspace).inv()
            ]
        )

        assert np.allclose(qutrit_device_1_wire._state, np.array(expected_output), atol=tol, rtol=0)
        assert qutrit_device_1_wire._state.dtype == qutrit_device_1_wire.C_DTYPE

    test_data_two_wires_no_parameters = [
        (qml.TSWAP, [0, 1, 0, 0, 0, 0, 0, 0, 0], np.array([0, 0, 0, 1, 0, 0, 0, 0, 0]), None),
        (
            qml.TSWAP,
            [0, 0, 0, 1 / math.sqrt(2), 0, 0, 0, 0, 1 / math.sqrt(2)],
            np.array([0, 1 / math.sqrt(2), 0, 0, 0, 0, 0, 0, 1 / math.sqrt(2)]),
            None,
        ),
        (
            qml.TSWAP,
            [0, 0, 0, -1j / math.sqrt(3), 0, 0, 0, -1 / math.sqrt(3), 1j / math.sqrt(3)],
            np.array([0, -1j / math.sqrt(3), 0, 0, 0, -1 / math.sqrt(3), 0, 0, 1j / math.sqrt(3)]),
            None,
        ),
    ]

    test_data_tadd = [
        (qml.TAdd, [0, 0, 0, 0, 1, 0, 0, 0, 0], np.array([0, 0, 0, 0, 0, 1, 0, 0, 0]), None),
        (
            qml.TAdd,
            [0, 0, 0, 1 / math.sqrt(2), 0, 0, 0, 1 / math.sqrt(2), 0],
            np.array([0, 0, 0, 0, 1 / math.sqrt(2), 0, 1 / math.sqrt(2), 0, 0]),
            None,
        ),
        (
            qml.TAdd,
            [0, 0.5, -0.5, 0, -0.5 * 1j, 0, 0, 0, 0.5 * 1j],
            np.array([0, 0.5, -0.5, 0, 0, -0.5 * 1j, 0, 0.5 * 1j, 0]),
            None,
        ),
    ]

    test_data_tadd_inv = [
        (qml.TAdd, [0, 0, 0, 0, 0, 1, 0, 0, 0], np.array([0, 0, 0, 0, 1, 0, 0, 0, 0]), None),
        (
            qml.TAdd,
            [0, 0, 0, 0, 1 / math.sqrt(2), 0, 1 / math.sqrt(2), 0, 0],
            np.array([0, 0, 0, 1 / math.sqrt(2), 0, 0, 0, 1 / math.sqrt(2), 0]),
            None,
        ),
        (
            qml.TAdd,
            [0, 0.5, -0.5, 0, 0, -0.5 * 1j, 0, 0.5 * 1j, 0],
            np.array([0, 0.5, -0.5, 0, -0.5 * 1j, 0, 0, 0, 0.5 * 1j]),
            None,
        ),
    ]

    all_two_wires_no_parameters = test_data_two_wires_no_parameters + test_data_tadd

    @pytest.mark.parametrize(
        "operation,input,expected_output, subspace", all_two_wires_no_parameters
    )
    def test_apply_operation_two_wires_no_parameters(
        self, qutrit_device_2_wires, tol, operation, input, expected_output, subspace
    ):
        """Tests that applying an operation yields the expected output state for two wire
        operations that have no parameters."""

        qutrit_device_2_wires._state = np.array(input, dtype=qutrit_device_2_wires.C_DTYPE).reshape(
            (3, 3)
        )
        qutrit_device_2_wires.apply(
            [
                operation(wires=[0, 1])
                if subspace is None
                else operation(wires=[0, 1], subspace=subspace)
            ]
        )

        assert np.allclose(
            qutrit_device_2_wires._state.flatten(), np.array(expected_output), atol=tol, rtol=0
        )
        assert qutrit_device_2_wires._state.dtype == qutrit_device_2_wires.C_DTYPE

    all_two_wires_no_parameters_inv = test_data_two_wires_no_parameters + test_data_tadd_inv

    @pytest.mark.parametrize(
        "operation,input,expected_output, subspace", all_two_wires_no_parameters_inv
    )
    def test_apply_operation_two_wires_no_parameters_inverse(
        self, qutrit_device_2_wires, tol, operation, input, expected_output, subspace
    ):
        """Tests that applying an inverse operation yields the expected output state for two wire
        operations that have no parameters."""

        qutrit_device_2_wires._state = np.array(input, dtype=qutrit_device_2_wires.C_DTYPE).reshape(
            (3, 3)
        )
        qutrit_device_2_wires.apply(
            [
                operation(wires=[0, 1]).inv()
                if subspace is None
                else operation(wires=[0, 1], subspace=subspace).inv()
            ]
        )

        assert np.allclose(
            qutrit_device_2_wires._state.flatten(),
            np.array(expected_output),
            atol=tol,
            rtol=0,
        )
        assert qutrit_device_2_wires._state.dtype == qutrit_device_2_wires.C_DTYPE

    # TODO: Add more data as parametric ops get added
    test_data_single_wire_with_parameters = [
        (qml.QutritUnitary, [1, 0, 0], [1, 1, 0] / np.sqrt(2), U_thadamard_01),
        (qml.QutritUnitary, [1, 0, 0], [0, 0, 1], U_x_02),
        (qml.QutritUnitary, [1, 0, 0], [1, 0, 0], U_z_12),
        (qml.QutritUnitary, [0, 1, 0], [0, 1, 0], U_x_02),
        (qml.QutritUnitary, [0, 0, 1], [0, 0, -1], U_z_12),
        (qml.QutritUnitary, [0, 1, 0], [0, 0, 1], TSHIFT),
        (qml.QutritUnitary, [0, 1, 0], [0, OMEGA, 0], TCLOCK),
    ]

    @pytest.mark.parametrize(
        "operation, input, expected_output, par", test_data_single_wire_with_parameters
    )
    def test_apply_operation_single_wire_with_parameters(
        self, qutrit_device_1_wire, tol, operation, input, expected_output, par
    ):
        """Tests that applying an operation yields the expected output state for single wire
        operations that have parameters."""

        qutrit_device_1_wire._state = np.array(input, dtype=qutrit_device_1_wire.C_DTYPE)

        qutrit_device_1_wire.apply([operation(par, wires=[0])])

        assert np.allclose(qutrit_device_1_wire._state, np.array(expected_output), atol=tol, rtol=0)
        assert qutrit_device_1_wire._state.dtype == qutrit_device_1_wire.C_DTYPE

    # TODO: Add more data as parametric ops get added
    test_data_single_wire_with_parameters_inverse = [
        (qml.QutritUnitary, [1, 0, 0], [0, 0, 1], TSHIFT),
        (qml.QutritUnitary, [0, 0, 1], [0, 1, 0], TSHIFT),
        (qml.QutritUnitary, [0, OMEGA, 0], [0, 1, 0], TCLOCK),
        (qml.QutritUnitary, [0, 0, OMEGA**2], [0, 0, 1], TCLOCK),
    ]

    @pytest.mark.parametrize(
        "operation, input, expected_output, par", test_data_single_wire_with_parameters_inverse
    )
    def test_apply_operation_single_wire_with_parameters_inverse(
        self, qutrit_device_1_wire, tol, operation, input, expected_output, par
    ):
        """Tests that applying an operation yields the expected output state for single wire
        operations that have parameters."""

        qutrit_device_1_wire._state = np.array(input, dtype=qutrit_device_1_wire.C_DTYPE)

        qutrit_device_1_wire.apply([operation(par, wires=[0]).inv()])

        assert np.allclose(qutrit_device_1_wire._state, np.array(expected_output), atol=tol, rtol=0)
        assert qutrit_device_1_wire._state.dtype == qutrit_device_1_wire.C_DTYPE

    # TODO: Add more ops as parametric operations get added
    test_data_two_wires_with_parameters = [
        (qml.QutritUnitary, [0, 0, 0, 0, 0, 1, 0, 0, 0], [0, 0, 0, 0, 0, 0, 0, 1, 0], TSWAP),
        (qml.QutritUnitary, [1, 0, 0, 0, 0, 0, 0, 0, 0], [1, 0, 0, 0, 0, 0, 0, 0, 0], TSWAP),
        (
            qml.QutritUnitary,
            [0, 0, 1, 0, 0, 0, 0, 1, 0] / np.sqrt(2),
            [0, 0, 0, 0, 0, 1, 1, 0, 0] / np.sqrt(2),
            TSWAP,
        ),
        (
            qml.QutritUnitary,
            np.multiply(0.5, [0, 1, 1, 0, 0, 0, 0, 1, 1]),
            np.multiply(0.5, [0, 0, 0, 1, 0, 1, 1, 0, 1]),
            TSWAP,
        ),
        (qml.QutritUnitary, [0, 0, 0, 1, 0, 0, 0, 0, 0], [0, 0, 0, 0, 1, 0, 0, 0, 0], TADD),
        (qml.QutritUnitary, [0, 0, 0, 0, 0, 0, 0, 1, 0], [0, 0, 0, 0, 0, 0, 1, 0, 0], TADD),
    ]

    # TODO: Add more ops as parametric operations get added
    test_data_two_wires_with_parameters_inverse = [
        (qml.QutritUnitary, [0, 0, 0, 0, 0, 1, 0, 0, 0], [0, 0, 0, 0, 0, 0, 0, 1, 0], TSWAP),
        (qml.QutritUnitary, [1, 0, 0, 0, 0, 0, 0, 0, 0], [1, 0, 0, 0, 0, 0, 0, 0, 0], TSWAP),
        (
            qml.QutritUnitary,
            [0, 0, 1, 0, 0, 0, 0, 1, 0] / np.sqrt(2),
            [0, 0, 0, 0, 0, 1, 1, 0, 0] / np.sqrt(2),
            TSWAP,
        ),
        (
            qml.QutritUnitary,
            np.multiply([0, 1, 1, 0, 0, 0, 0, 1, 1], 0.5),
            np.multiply([0, 0, 0, 1, 0, 1, 1, 0, 1], 0.5),
            TSWAP,
        ),
        (qml.QutritUnitary, [0, 0, 0, 1, 0, 0, 0, 0, 0], [0, 0, 0, 0, 0, 1, 0, 0, 0], TADD),
        (qml.QutritUnitary, [0, 0, 0, 0, 0, 0, 1, 0, 0], [0, 0, 0, 0, 0, 0, 0, 1, 0], TADD),
        (qml.QutritUnitary, [0, 0, 0, 0, 0, 1, 0, 0, 0], [0, 0, 0, 0, 1, 0, 0, 0, 0], TADD),
    ]

    @pytest.mark.parametrize(
        "operation,input,expected_output,par", test_data_two_wires_with_parameters
    )
    def test_apply_operation_two_wires_with_parameters(
        self, qutrit_device_2_wires, tol, operation, input, expected_output, par
    ):
        """Tests that applying an operation yields the expected output state for two wire
        operations that have parameters."""

        qutrit_device_2_wires._state = np.array(input, dtype=qutrit_device_2_wires.C_DTYPE).reshape(
            (3, 3)
        )
        qutrit_device_2_wires.apply([operation(par, wires=[0, 1])])

        assert np.allclose(
            qutrit_device_2_wires._state.flatten(), np.array(expected_output), atol=tol, rtol=0
        )
        assert qutrit_device_2_wires._state.dtype == qutrit_device_2_wires.C_DTYPE

    @pytest.mark.parametrize(
        "operation,input,expected_output,par", test_data_two_wires_with_parameters_inverse
    )
    def test_apply_operation_two_wires_with_parameters_inverse(
        self, qutrit_device_2_wires, tol, operation, input, expected_output, par
    ):
        """Tests that applying the inverse of an operation yields the expected output state for two wire
        operations that have parameters."""

        qutrit_device_2_wires._state = np.array(input, dtype=qutrit_device_2_wires.C_DTYPE).reshape(
            (3, 3)
        )
        qutrit_device_2_wires.apply([operation(par, wires=[0, 1]).inv()])

        assert np.allclose(
            qutrit_device_2_wires._state.flatten(), np.array(expected_output), atol=tol, rtol=0
        )
        assert qutrit_device_2_wires._state.dtype == qutrit_device_2_wires.C_DTYPE

    def test_apply_rotations_one_wire(self, qutrit_device_1_wire, tol):
        """Tests that rotations are applied in correct order after operations"""

        state = [1, 0, 0]
        qutrit_device_1_wire._state = np.array(state, dtype=qutrit_device_1_wire.C_DTYPE)

        ops = [
            qml.QutritUnitary(TSHIFT, wires=0).inv(),
            qml.QutritUnitary(U_thadamard_01, wires=0),
        ]
        rotations = [
            qml.QutritUnitary(U_thadamard_01, wires=0),
            qml.QutritUnitary(TSHIFT, wires=0),
        ]

        qutrit_device_1_wire.apply(ops, rotations)

        assert np.allclose(qutrit_device_1_wire._state.flatten(), state)

    # TODO: Add tests for state preperation ops after they're implemented


class TestExpval:
    """Tests that expectation values are properly calculated or that the proper errors are raised."""

    @pytest.mark.parametrize(
        "operation,input,expected_output,par",
        [
            (qml.THermitian, [1, 0, 0], 1, [[1, 1j, 0], [-1j, 1, 0], [0, 0, 1]]),
            (qml.THermitian, [0, 1, 0], -1, [[1, 0, 0], [0, -1, 0], [0, 0, 0]]),
            (
                qml.THermitian,
                [1 / math.sqrt(3), -1 / math.sqrt(3), 1j / math.sqrt(3)],
                0,
                [[0, -1j, 0], [1j, 0, 0], [0, 0, 0]],
            ),
            (qml.GellMannObs, [1, 0, 0], 0, 1),
            (qml.GellMannObs, [0, 0, 1], 0, 1),
            (qml.GellMannObs, [1 / math.sqrt(2), -1j / math.sqrt(2), 0], -1, 2),
            (qml.GellMannObs, [1, 0, 0], 0, 2),
            (qml.GellMannObs, [1, 0, 0], 1, 3),
            (qml.GellMannObs, [0, 1 / math.sqrt(2), 1 / math.sqrt(2)], -0.5, 3),
            (qml.GellMannObs, [1 / math.sqrt(2), 0, -1 / math.sqrt(2)], -1, 4),
            (qml.GellMannObs, [1 / math.sqrt(3), 1 / math.sqrt(3), 1 / math.sqrt(3)], 2 / 3, 4),
            (qml.GellMannObs, [1 / math.sqrt(2), 0, 1j / math.sqrt(2)], 1, 5),
            (qml.GellMannObs, [0, 1, 0], 0, 5),
            (qml.GellMannObs, [0, 0, 1], 0, 6),
            (qml.GellMannObs, [1 / math.sqrt(2), 1 / math.sqrt(2), 0], 0, 6),
            (qml.GellMannObs, [0, 1 / math.sqrt(2), 1j / math.sqrt(2)], 1, 7),
            (qml.GellMannObs, [0, 1 / math.sqrt(2), -1j / math.sqrt(2)], -1, 7),
            (qml.GellMannObs, [0, 0, 1], -2 / math.sqrt(3), 8),
            (qml.GellMannObs, [1 / math.sqrt(3), 1 / math.sqrt(3), 1 / math.sqrt(3)], 0, 8),
        ],
    )
    def test_expval_single_wire_with_parameters(
        self, qutrit_device_1_wire, tol, operation, input, expected_output, par
    ):
        """Tests that expectation values are properly calculated for single-wire observables with parameters."""

        obs = (
            operation(par, wires=[0])
            if isinstance(par, int)
            else operation(np.array(par), wires=[0])
        )

        qutrit_device_1_wire.reset()
        qutrit_device_1_wire._state = np.array(input).reshape([3])
        qutrit_device_1_wire.apply([], obs.diagonalizing_gates())
        res = qutrit_device_1_wire.expval(obs)

        assert np.isclose(res, expected_output, atol=tol, rtol=0)

    A = np.array([[1, 0, 0], [0, -1, 0], [0, 0, 2]])
    B = np.array([[4, 0, 0], [0, -2, 0], [0, 0, 1]])
    obs_1 = np.kron(A, B)

    C = np.array([[0, -1j, 0], [1j, 0, 0], [0, 0, 0]])
    D = np.array([[1, 2, 3], [2, 1, 3], [3, 3, 2]])
    obs_2 = np.kron(C, D)

    @pytest.mark.parametrize(
        "observable,state,expected_output,mat",
        [
            (
                qml.THermitian,
                [1 / math.sqrt(3), 0, 1 / math.sqrt(3), 1 / math.sqrt(3), 0, 0, 0, 0, 0],
                1 / 3,
                obs_1,
            ),
            (
                qml.THermitian,
                [0, 0, 0, 0, 0, 0, 0, 0, 1],
                2,
                obs_1,
            ),
            (
                qml.THermitian,
                [0.5, 0, 0, 0.5, 0, 0, 0, 0, 1 / math.sqrt(2)],
                1,
                obs_1,
            ),
            (
                qml.THermitian,
                [
                    3.73671170e-01 - 0.00000000e00j,
                    3.73671170e-01 - 8.75889651e-19j,
                    4.69829451e-01 + 7.59104364e-19j,
                    -2.74458036e-17 - 3.73671170e-01j,
                    -1.98254112e-18 - 3.73671170e-01j,
                    1.04702953e-17 - 4.69829451e-01j,
                    0.00000000e00 + 0.00000000e00j,
                    0.00000000e00 + 0.00000000e00j,
                    0.00000000e00 + 0.00000000e00j,
                ],
                -6.772,
                obs_2,
            ),
            (
                qml.THermitian,
                [1 / 3] * 9,
                0,
                obs_2,
            ),
            (
                qml.THermitian,
                [0, 0.5, 0, 0.5, 0, 0.5, 0, 0.5, 0],
                0,
                obs_2,
            ),
        ],
    )
    def test_expval_two_wires_with_parameters(
        self, qutrit_device_2_wires, tol, observable, state, expected_output, mat
    ):
        """Tests that expectation values are properly calculated for two-wire observables with parameters."""

        obs = observable(np.array(mat), wires=[0, 1])

        qutrit_device_2_wires.reset()
        qutrit_device_2_wires._state = np.array(state).reshape([3] * 2)
        qutrit_device_2_wires.apply([], obs.diagonalizing_gates())
        res = qutrit_device_2_wires.expval(obs)
        assert np.isclose(res, expected_output, atol=tol, rtol=0)

    def test_expval_estimate(self):
        """Test that the expectation value is not analytically calculated"""

        dev = qml.device("default.qutrit", wires=1, shots=3)

        @qml.qnode(dev)
        def circuit():
            return qml.expval(qml.THermitian(np.array([[0, 1, 0], [1, 0, 0], [0, 0, 0]]), wires=0))

        expval = circuit()

        # With 3 samples we are guaranteed to see a difference between
        # an estimated expectation value and an analytically calculated one
        assert not np.isclose(expval, 0.0)


class TestVar:
    """Tests that variances are properly calculated."""

    @pytest.mark.parametrize(
        "operation,input,expected_output,par",
        [
            (qml.THermitian, [1, 0, 0], 1, [[1, 1j, 0], [-1j, 1, 0], [0, 0, 1]]),
            (qml.THermitian, [0, 1, 0], 1, [[1, 1j, 0], [-1j, 1, 0], [0, 0, 1]]),
            (
                qml.THermitian,
                [1 / math.sqrt(3), -1 / math.sqrt(3), 1j / math.sqrt(3)],
                2 / 3,
                [[1, 1j, 0], [-1j, 1, 0], [0, 0, 1]],
            ),
            (qml.GellMannObs, [1, 0, 0], 1, 1),
            (qml.GellMannObs, [0, 0, 1], 0, 1),
            (qml.GellMannObs, [1 / math.sqrt(2), -1j / math.sqrt(2), 0], 0, 2),
            (qml.GellMannObs, [1, 0, 0], 1, 2),
            (qml.GellMannObs, [1, 0, 0], 0, 3),
            (qml.GellMannObs, [0, 1 / math.sqrt(2), 1 / math.sqrt(2)], 0.25, 3),
            (qml.GellMannObs, [1 / math.sqrt(2), 0, -1 / math.sqrt(2)], 0, 4),
            (qml.GellMannObs, [1 / math.sqrt(3), 1 / math.sqrt(3), 1 / math.sqrt(3)], 2 / 9, 4),
            (qml.GellMannObs, [1 / math.sqrt(2), 0, 1j / math.sqrt(2)], 0, 5),
            (qml.GellMannObs, [0, 1, 0], 0, 5),
            (qml.GellMannObs, [0, 0, 1], 1, 6),
            (qml.GellMannObs, [1 / math.sqrt(2), 1 / math.sqrt(2), 0], 0.5, 6),
            (qml.GellMannObs, [0, 1 / math.sqrt(2), 1j / math.sqrt(2)], 0, 7),
            (qml.GellMannObs, [0, 1 / math.sqrt(2), -1j / math.sqrt(2)], 0, 7),
            (qml.GellMannObs, [0, 0, 1], 0, 8),
            (qml.GellMannObs, [1 / math.sqrt(3), 1 / math.sqrt(3), 1 / math.sqrt(3)], 2 / 3, 8),
        ],
    )
    def test_var_single_wire_with_parameters(
        self, qutrit_device_1_wire, tol, operation, input, expected_output, par
    ):
        """Tests that variances are properly calculated for single-wire observables with parameters."""

        obs = (
            operation(par, wires=[0])
            if isinstance(par, int)
            else operation(np.array(par), wires=[0])
        )

        qutrit_device_1_wire.reset()
        qutrit_device_1_wire._state = np.array(input).reshape([3])
        qutrit_device_1_wire.apply([], obs.diagonalizing_gates())
        res = qutrit_device_1_wire.var(obs)

        assert np.isclose(res, expected_output, atol=tol, rtol=0)

    A = np.array([[1, 0, 0], [0, -1, 0], [0, 0, 2]])
    B = np.array([[4, 0, 0], [0, -2, 0], [0, 0, 1]])
    obs_1 = np.kron(A, B)

    C = np.array([[0, -1j, 0], [1j, 0, 0], [0, 0, 0]])
    D = np.array([[1, 2, 3], [2, 1, 3], [3, 3, 2]])
    obs_2 = np.kron(C, D)

    @pytest.mark.parametrize(
        "observable,state,expected_output,mat",
        [
            (
                qml.THermitian,
                [1 / math.sqrt(3), 0, 1 / math.sqrt(3), 1 / math.sqrt(3), 0, 0, 0, 0, 0],
                10.88888889,
                obs_1,
            ),
            (
                qml.THermitian,
                [0, 0, 0, 0, 0, 0, 0, 0, 1],
                0,
                obs_1,
            ),
            (
                qml.THermitian,
                [0.5, 0, 0, 0.5, 0, 0, 0, 0, 1 / math.sqrt(2)],
                9,
                obs_1,
            ),
            (
                qml.THermitian,
                [0, 0, 1 / math.sqrt(2), 1 / math.sqrt(2), 0, 0, 0, 0, 0],
                18,
                obs_2,
            ),
            (
                qml.THermitian,
                [1 / 3] * 9,
                30.22222,
                obs_2,
            ),
            (
                qml.THermitian,
                [0, 1 / 2, 0, 1 / 2, 0, 1 / 2, 0, 1 / 2, 0],
                20,
                obs_2,
            ),
        ],
    )
    def test_var_two_wires_with_parameters(
        self, qutrit_device_2_wires, tol, observable, state, expected_output, mat
    ):
        """Tests that variances are properly calculated for two-wire observables with parameters."""

        obs = observable(np.array(mat), wires=[0, 1])

        qutrit_device_2_wires.reset()
        qutrit_device_2_wires._state = np.array(state).reshape([3] * 2)
        qutrit_device_2_wires.apply([], obs.diagonalizing_gates())
        res = qutrit_device_2_wires.var(obs)

        assert np.isclose(res, expected_output, atol=tol, rtol=0)

    def test_var_estimate(self):
        """Test that the var is not analytically calculated"""

        dev = qml.device("default.qutrit", wires=1, shots=3)

        @qml.qnode(dev)
        def circuit():
            return qml.var(qml.THermitian(np.array([[0, 1, 0], [1, 0, 0], [0, 0, 0]]), wires=0))

        var = circuit()

        # With 3 samples we are guaranteed to see a difference between
        # an estimated variance and an analytically calculated one
        assert not np.isclose(var, 1.0)


class TestSample:
    """Tests that samples are properly calculated."""

    def test_sample_dimensions(self):
        """Tests if the samples returned by the sample function have
        the correct dimensions
        """

        # Explicitly resetting is necessary as the internal
        # state is set to None in __init__ and only properly
        # initialized during reset
        dev = qml.device("default.qutrit", wires=2, shots=1000)

        dev.apply([qml.QutritUnitary(TSHIFT, wires=0)])

        dev.shots = 10
        dev._wires_measured = {0}
        dev._samples = dev.generate_samples()
        s1 = dev.sample(qml.THermitian(np.eye(3), wires=0))
        assert np.array_equal(s1.shape, (10,))

        dev.reset()
        dev.shots = 12
        dev._wires_measured = {1}
        dev._samples = dev.generate_samples()
        s2 = dev.sample(qml.THermitian(np.eye(3), wires=1))
        assert np.array_equal(s2.shape, (12,))

        dev.reset()
        dev.shots = 17
        dev._wires_measured = {0, 1}
        dev._samples = dev.generate_samples()
        s3 = dev.sample(qml.THermitian(np.eye(3), wires=0) @ qml.THermitian(np.eye(3), wires=1))
        assert np.array_equal(s3.shape, (17,))

    def test_sample_values(self, tol):
        """Tests if the samples returned by sample have
        the correct values
        """

        # Explicitly resetting is necessary as the internal
        # state is set to None in __init__ and only properly
        # initialized during reset
        dev = qml.device("default.qutrit", wires=2, shots=1000)

        dev.apply([qml.QutritUnitary(TSHIFT, wires=0)])
        dev._wires_measured = {0}
        dev._samples = dev.generate_samples()

        s1 = dev.sample(qml.THermitian(np.array([[1, 0, 0], [0, 1, 0], [0, 0, -1]]), wires=0))

        # s1 should only contain 1 and -1, which is guaranteed if
        # they square to 1
        assert np.allclose(s1**2, 1, atol=tol, rtol=0)


class TestDefaultQutritIntegration:
    """Integration tests for default.qutrit. This test ensures it integrates
    properly with the PennyLane interface, in particular QNode."""

    def test_defines_correct_capabilities(self):
        """Test that the device defines the right capabilities"""

        dev = qml.device("default.qutrit", wires=1)
        cap = dev.capabilities()
        capabilities = {
            "model": "qutrit",
            "supports_finite_shots": True,
            "supports_tensor_observables": True,
            "returns_probs": True,
            "returns_state": True,
            "supports_inverse_operations": True,
            "supports_analytic_computation": True,
            "supports_broadcasting": False,
        }
        assert cap == capabilities

    three_wire_final_state = np.zeros(27)
    three_wire_final_state[0] = 1
    three_wire_final_state[4] = 1

    four_wire_final_state = np.zeros(81)
    four_wire_final_state[0] = 1
    four_wire_final_state[1] = 1
    four_wire_final_state[36] = 1
    four_wire_final_state[37] = 1
    state_measurement_data = [
        (1, U_thadamard_01, np.array([1, 1, 0]) / np.sqrt(2)),
        (2, TADD @ np.kron(TSHIFT, np.eye(3)), [0, 0, 0, 0, 1, 0, 0, 0, 0]),
        (1, TSHIFT, [0, 1, 0]),
        (
            2,
            TSWAP @ np.kron(U_thadamard_01, np.eye(3)),
            np.array([1, 1, 0, 0, 0, 0, 0, 0, 0]) / np.sqrt(2),
        ),
        (1, TCLOCK @ TSHIFT @ U_thadamard_01, np.array([0, OMEGA, OMEGA**2]) / np.sqrt(2)),
        (
            3,
            np.kron(np.eye(3), TADD) @ np.kron(np.eye(3), np.kron(U_thadamard_01, np.eye(3))),
            three_wire_final_state / np.sqrt(2),
        ),
        (
            4,
            np.kron(TADD, TSWAP)
            @ np.kron(U_thadamard_01, np.eye(27))
            @ np.kron(np.eye(9), np.kron(U_thadamard_01, np.eye(3))),
            four_wire_final_state / 2.0,
        ),
    ]

    @pytest.mark.parametrize("num_wires, mat, expected_out", state_measurement_data)
    def test_qutrit_circuit_state_measurement(self, num_wires, mat, expected_out, tol):
        """Tests if state returned by state function is correct"""
        dev = qml.device("default.qutrit", wires=num_wires)

        @qml.qnode(dev)
        def circuit(mat):
            qml.QutritUnitary(mat, wires=list(range(num_wires)))
            return qml.state()

        state = circuit(mat)
        assert np.allclose(state, expected_out, atol=tol)


class TestTensorExpval:
    """Test tensor expectation values"""

    def test_hermitian_hermitian(self, tol):
        """Test that a tensor product involving two Hermitian matrices works correctly"""
        dev = qml.device("default.qutrit", wires=3)

        A1 = np.array([[1, 2, 3], [2, 1, 3], [3, 3, 2]])

        A = np.array([[0, -1j, 0], [1j, 0, 0], [0, 0, 0]])
        B = np.array([[4, 0, 0], [0, -2, 0], [0, 0, 1]])
        A2 = np.kron(A, B)

        obs = qml.THermitian(A1, wires=[0]) @ qml.THermitian(A2, wires=[1, 2])

        dev.apply(
            [
                qml.QutritUnitary(TSHIFT, wires=0),
                qml.QutritUnitary(TADD, wires=[0, 1]),
                qml.QutritUnitary(TSHIFT, wires=0),
            ],
            obs.diagonalizing_gates(),
        )

        res = dev.expval(obs)

        expected = 0.0
        assert np.allclose(res, expected, atol=tol, rtol=0)

    def test_hermitian_two_wires_identity_expectation(self, tol):
        """Test that a tensor product involving a Hermitian matrix for two wires and the identity works correctly"""
        dev = qml.device("default.qutrit", wires=3)

        A = np.array([[-2, 0, 0], [0, 8, 0], [0, 0, -1]])
        Identity = np.eye(3)
        H = np.kron(np.kron(Identity, Identity), A)
        obs = qml.THermitian(H, wires=[2, 1, 0])

        dev.apply(
            [
                qml.QutritUnitary(U_thadamard_01, wires=0),
                qml.QutritUnitary(TSHIFT, wires=0),
                qml.QutritUnitary(TSHIFT, wires=1),
                qml.QutritUnitary(TADD, wires=[0, 1]),
            ],
            obs.diagonalizing_gates(),
        )
        res = dev.expval(obs)

        expected = 3.5 * 1 * 1
        assert np.allclose(res, expected, atol=tol, rtol=0)

    @pytest.mark.parametrize(
        "index_1, eval_1", list(zip(list(range(1, 9)), [0, 0, -1, 0, 0, 0, 0, 1 / math.sqrt(3)]))
    )
    @pytest.mark.parametrize(
        "index_2, eval_2", list(zip(list(range(1, 9)), [0, 0, 0, 0, 0, 0, 0, -2 / math.sqrt(3)]))
    )
    def test_gell_mann_tensor(self, index_1, index_2, eval_1, eval_2, tol):
        """Test that the expectation value of the tensor product of two Gell-Mann observables is
        correct"""
        dev = qml.device("default.qutrit", wires=2)
        obs = qml.GellMannObs(index_1, wires=0) @ qml.GellMannObs(index_2, wires=1)

        dev.apply(
            [
                qml.QutritUnitary(TSHIFT, wires=0),
                qml.QutritUnitary(TSHIFT, wires=1),
                qml.QutritUnitary(TADD, wires=[0, 1]),
            ],
            obs.diagonalizing_gates(),
        )
        res = dev.expval(obs)

        expected = eval_1 * eval_2
        assert np.isclose(res, expected, atol=tol, rtol=0)


class TestTensorVar:
    """Tests for variance of tensor observables"""

    @pytest.mark.parametrize("index_1", list(range(1, 9)))
    @pytest.mark.parametrize("index_2", list(range(1, 9)))
    def test_gell_mann_tensor(self, index_1, index_2, tol):
        """Test that the variance of tensor Gell-Mann observables is correct"""
        dev = qml.device("default.qutrit", wires=2)
        obs = qml.GellMannObs(index_1, wires=0) @ qml.GellMannObs(index_2, wires=1)

        dev.apply(
            [
                qml.QutritUnitary(U_thadamard_01, wires=0),
                qml.QutritUnitary(TSHIFT, wires=0),
                qml.QutritUnitary(TSHIFT, wires=1),
                qml.QutritUnitary(TADD, wires=[0, 1]),  # (|12> + |20>) / sqrt(2)
            ],
            obs.diagonalizing_gates(),
        )
        res = dev.var(obs)

        state = np.array([[0, 0, 0, 0, 0, 1, 1, 0, 0]]) / math.sqrt(2)
        obs_mat = np.kron(GELL_MANN[index_1 - 1], GELL_MANN[index_2 - 1])

        expected = (
            state.conj() @ obs_mat @ obs_mat @ state.T - (state.conj() @ obs_mat @ state.T) ** 2
        )
        assert np.isclose(res, expected[0], atol=tol, rtol=0)

    def test_hermitian(self, tol):
        dev = qml.device("default.qutrit", wires=3)

        A1 = np.array([[3, 0, 0], [0, -3, 0], [0, 0, -2]])

        A = np.array([[1, 0, 0], [0, -1, 0], [0, 0, 2]])
        B = np.array([[4, 0, 0], [0, -2, 0], [0, 0, 1]])
        A2 = np.kron(A, B)

        obs = qml.THermitian(A1, wires=[0]) @ qml.THermitian(A2, wires=[1, 2])

        dev.apply(
            [
                qml.QutritUnitary(TSHIFT, wires=0),
                qml.QutritUnitary(TADD, wires=[0, 1]),
                qml.QutritUnitary(TSHIFT, wires=0),
                qml.QutritUnitary(U_thadamard_01, wires=2),
            ],
            obs.diagonalizing_gates(),
        )

        res = dev.var(obs)
        expected = 36
        assert np.isclose(res, expected, atol=tol, rtol=0)


# TODO: Add tests for tensor non-parametrized observables
class TestTensorSample:
    """Test tensor samples"""

    @pytest.mark.parametrize("index_1", list(range(1, 9)))
    @pytest.mark.parametrize("index_2", list(range(1, 9)))
    def test_gell_mann_obs(self, index_1, index_2, tol_stochastic):
        """Test that the tensor proudct involving Gell-Mann observables works correctly"""
        dev = qml.device("default.qutrit", wires=2, shots=int(1e6))

        obs = qml.GellMannObs(index_1, wires=0) @ qml.GellMannObs(index_2, wires=1)

        dev.apply(
            [
                qml.QutritUnitary(U_thadamard_01, wires=0),
                qml.QutritUnitary(TSHIFT, wires=0),
                qml.QutritUnitary(TSHIFT, wires=1),
                qml.QutritUnitary(TADD, wires=[0, 1]),  # (|12> + |20>) / sqrt(2)
            ],
            obs.diagonalizing_gates(),
        )

        dev._wires_measured = {0, 1}
        dev._samples = dev.generate_samples()
        dev.sample(obs)

        state = np.array([[0, 0, 0, 0, 0, 1, 1, 0, 0]]) / np.sqrt(2)
        state = state.T
        obs_mat = np.kron(GELL_MANN[index_1 - 1], GELL_MANN[index_2 - 1])

        s1 = obs.eigvals()
        p = dev.probability(wires=dev.map_wires(obs.wires))

        mean = s1 @ p
        expected = state.conj().T @ obs_mat @ state
        assert np.allclose(mean, expected, atol=tol_stochastic, rtol=0)

        var = (s1**2) @ p - (s1 @ p) ** 2
        expected = (
            state.conj().T @ obs_mat @ obs_mat @ state - (state.conj().T @ obs_mat @ state) ** 2
        )
        assert np.allclose(var, expected, atol=tol_stochastic, rtol=0)

    @pytest.mark.parametrize("index", list(range(1, 9)))
    def test_hermitian(self, index, tol_stochastic):
        """Tests that tensor product of hermitian obervable with another observable works
        correctly"""

        dev = qml.device("default.qutrit", wires=3, shots=int(1e6))

        A = np.array([[1, 0, 0], [0, -1, 0], [0, 0, 2]])

        obs = qml.GellMannObs(index, wires=0) @ qml.THermitian(A, wires=1)

        dev.apply(
            [
                qml.QutritUnitary(U_thadamard_01, wires=0),
                qml.QutritUnitary(TSHIFT, wires=0),
                qml.QutritUnitary(TSHIFT, wires=1),
                qml.QutritUnitary(TADD, wires=[0, 1]),  # (|12> + |20>) / sqrt(2)
            ],
            obs.diagonalizing_gates(),
        )

        dev._wires_measured = {0, 1}
        dev._samples = dev.generate_samples()
        dev.sample(obs)

        s1 = obs.eigvals()
        p = dev.marginal_prob(dev.probability(), wires=obs.wires)

        obs_mat = np.kron(GELL_MANN[index - 1], A)
        state = np.array([[0, 0, 0, 0, 0, 1, 1, 0, 0]]) / np.sqrt(2)
        state = state.T

        mean = s1 @ p
        expected = state.conj().T @ obs_mat @ state
        assert np.allclose(mean, expected, atol=tol_stochastic, rtol=0)

        var = (s1**2) @ p - (s1 @ p) ** 2
        expected = (
            state.conj().T @ obs_mat @ obs_mat @ state - (state.conj().T @ obs_mat @ state) ** 2
        )
        assert np.allclose(var, expected, atol=tol_stochastic, rtol=0)


class TestProbabilityIntegration:
    """Test probability method for when computation is/is not analytic"""

    def mock_analytic_counter(self, wires=None):
        self.analytic_counter += 1
        return np.array([1, 0, 0, 0, 0, 0, 0, 0, 0], dtype=float)

    @pytest.mark.parametrize(
        "x", [[U_thadamard_01, TCLOCK], [TSHIFT, U_thadamard_01], [U_z_12, U_thadamard_01]]
    )
    def test_probability(self, x, tol):
        """Test that the probability function works for finite and infinite shots"""
        dev = qml.device("default.qutrit", wires=2, shots=1000)
        dev_analytic = qml.device("default.qutrit", wires=2, shots=None)

        def circuit(x):
            qml.QutritUnitary(x[0], wires=0)
            qml.QutritUnitary(x[1], wires=0)
            qml.QutritUnitary(TADD, wires=[0, 1])
            return qml.probs(wires=[0, 1])

        prob = qml.QNode(circuit, dev)
        prob_analytic = qml.QNode(circuit, dev_analytic)

        assert np.isclose(prob(x).sum(), 1, atol=tol, rtol=0)
        assert np.allclose(prob_analytic(x), prob(x), atol=0.1, rtol=0)
        assert not np.array_equal(prob_analytic(x), prob(x))

    def test_call_generate_samples(self, monkeypatch):
        """Test analytic_probability call when generating samples"""
        self.analytic_counter = False

        dev = qml.device("default.qutrit", wires=2, shots=1000)
        monkeypatch.setattr(dev, "analytic_probability", self.mock_analytic_counter)

        # generate samples through `generate_samples` (using 'analytic_probability')
        dev.generate_samples()

        # should call `analytic_probability` once through `generate_samples`
        assert self.analytic_counter == 1

    def test_stateless_analytic_return(self):
        """Test that analytic_probability returns None if device is stateless"""
        dev = qml.device("default.qutrit", wires=2)
        dev._state = None

        assert dev.analytic_probability() is None


class TestWiresIntegration:
    """Test that the device integrates with PennyLane's wire management."""

    def make_circuit_probs(self, wires):
        """Factory for a qnode returning probabilities using arbitrary wire labels."""
        dev = qml.device("default.qutrit", wires=wires)
        n_wires = len(wires)

        @qml.qnode(dev)
        def circuit():
            qml.QutritUnitary(TSHIFT, wires=wires[0 % n_wires])
            qml.QutritUnitary(TCLOCK, wires=wires[1 % n_wires])
            if n_wires > 1:
                qml.QutritUnitary(TSWAP, wires=[wires[0], wires[1]])
            return qml.probs(wires=wires)

        return circuit

    @pytest.mark.parametrize(
        "wires1, wires2",
        [
            (["a", "c", "d"], [2, 3, 0]),
            ([-1, -2, -3], ["q1", "ancilla", 2]),
            (["a", "c"], [3, 0]),
            ([-1, -2], ["ancilla", 2]),
            (["a"], ["nothing"]),
        ],
    )
    def test_wires_probs(self, wires1, wires2, tol):
        """Test that the probability vector of a circuit is independent of the wire labels used."""

        circuit1 = self.make_circuit_probs(wires1)
        circuit2 = self.make_circuit_probs(wires2)

        assert np.allclose(circuit1(), circuit2(), tol)

    def test_wires_not_found_exception(self):
        """Tests that an exception is raised when wires not present on the device are addressed."""
        dev = qml.device("default.qutrit", wires=["a", "b"])

        with qml.tape.QuantumTape() as tape:
            qml.QutritUnitary(np.eye(3), wires="c")

        with pytest.raises(WireError, match="Did not find some of the wires"):
            dev.execute(tape)

    wires_to_try = [
        (1, Wires([0]), Wires([0])),
        (4, Wires([1, 3]), Wires([1, 3])),
        (["a", 2], Wires([2]), Wires([1])),
        (["a", 2], Wires([2, "a"]), Wires([1, 0])),
    ]

    @pytest.mark.parametrize("dev_wires, wires_to_map, res", wires_to_try)
    def test_map_wires_caches(self, dev_wires, wires_to_map, res, mock_device):
        """Test that multiple calls to map_wires will use caching."""
        dev = qml.device("default.qutrit", wires=dev_wires)

        original_hits = dev.map_wires.cache_info().hits
        original_misses = dev.map_wires.cache_info().misses

        # The first call is computed: it's a miss as it didn't come from the cache
        dev.map_wires(wires_to_map)

        # The number of misses increased
        assert dev.map_wires.cache_info().misses > original_misses

        # The second call comes from the cache: it's a hit
        dev.map_wires(wires_to_map)

        # The number of hits increased
        assert dev.map_wires.cache_info().hits > original_hits


@pytest.mark.parametrize("inverse", [True, False])
class TestApplyOps:
    """Tests for special methods listed in _apply_ops that use array manipulation tricks to apply
    gates in DefaultQutrit."""

    state = np.arange(3**4, dtype=np.complex128).reshape((3, 3, 3, 3))
    dev = qml.device("default.qutrit", wires=4)

    single_qutrit_ops = [
        (qml.TShift, dev._apply_tshift),
        (qml.TClock, dev._apply_tclock),
    ]

    two_qutrit_ops = [
        (qml.TAdd, dev._apply_tadd),
        (qml.TSWAP, dev._apply_tswap),
    ]

    @pytest.mark.parametrize("op, method", single_qutrit_ops)
    def test_apply_single_qutrit_op(self, op, method, inverse):
        """Test if the application of single qutrit operations is correct"""
        state_out = method(self.state, axes=[1], inverse=inverse)
        op = op(wires=[1])
        matrix = op.inv().matrix() if inverse else op.matrix()
        state_out_einsum = np.einsum("ab,ibjk->iajk", matrix, self.state)
        assert np.allclose(state_out, state_out_einsum)

    @pytest.mark.parametrize("op, method", two_qutrit_ops)
    def test_apply_two_qutrit_op(self, op, method, inverse):
        """Test if the application of two qutrit operations is correct."""
        state_out = method(self.state, axes=[0, 1], inverse=inverse)
        op1 = op(wires=[0, 1])
        matrix = op1.inv().matrix() if inverse else op1.matrix()
        matrix = matrix.reshape((3, 3, 3, 3))
        state_out_einsum = np.einsum("abcd,cdjk->abjk", matrix, self.state)
        assert np.allclose(state_out, state_out_einsum)

    @pytest.mark.parametrize("op, method", two_qutrit_ops)
    def test_apply_two_qutrit_op_reverse(self, op, method, inverse):
        """Test if the application of two qutrit operations is correct when the
<<<<<<< HEAD
        applied wires are reverse."""
=======
        applied wires are reversed."""
>>>>>>> 5c4c34b0
        state_out = method(self.state, axes=[1, 0], inverse=inverse)
        op2 = op(wires=[1, 0])
        matrix = op2.inv().matrix() if inverse else op2.matrix()
        matrix = matrix.reshape((3, 3, 3, 3))
        state_out_einsum = np.einsum("badc,cdjk->abjk", matrix, self.state)
        assert np.allclose(state_out, state_out_einsum)


class TestApplyOperationUnit:
    """Unit tests for the internal _apply_operation method."""

    # TODO: Add test for testing operations with internal implementations

    @pytest.mark.parametrize("inverse", [True, False])
    def test_apply_tensordot_case(self, inverse, monkeypatch):
        """Tests the case when np.tensordot is used to apply an operation in
        default.qutrit."""
        dev = qml.device("default.qutrit", wires=2)

        test_state = np.array([1, 0, 0])
        wires = [0, 1]

        class TestSwap(qml.operation.Operation):
            num_wires = 2

            @staticmethod
            def compute_matrix(*params, **hyperparams):
                return TSWAP

        dev.operations.add("TestSwap")
        op = TestSwap(wires=wires)

        assert op.name in dev.operations
        assert op.name not in dev._apply_ops

        if inverse:
            op = op.inv()

        # Set the internal _apply_unitary_tensordot
        history = []
        mock_apply_tensordot = lambda state, matrix, wires: history.append((state, matrix, wires))

        with monkeypatch.context() as m:
            m.setattr(dev, "_apply_unitary", mock_apply_tensordot)

            dev._apply_operation(test_state, op)

            res_state, res_mat, res_wires = history[0]

            assert np.allclose(res_state, test_state)
            assert np.allclose(res_mat, op.matrix())
            assert np.allclose(res_wires, wires)

    def test_identity_skipped(self, mocker):
        """Test that applying the identity operation does not perform any additional computations"""
        dev = qml.device("default.qutrit", wires=1)

        starting_state = np.array([1, 0, 0])
        op = qml.Identity(0)

        spy_unitary = mocker.spy(dev, "_apply_unitary")

        res = dev._apply_operation(starting_state, op)

        assert res is starting_state
        spy_unitary.assert_not_called()

    @pytest.mark.parametrize("inverse", [True, False])
    def test_internal_apply_ops_case(self, inverse, monkeypatch, mocker):
        """Tests that if we provide an operation that has an internal
        implementation, then we use that specific implementation.

        This test provides a new internal function that `default.qutrit` uses to
        apply `QutritUnitary` (rather than redefining the gate itself).
        Note: `QutritUnitary` is not in `DefaultQutrit._apply_ops`, and will be
        temporarily added for this test.
        """
        dev = qml.device("default.qutrit", wires=1)

        # Create a dummy operation
        expected_test_output = np.ones(1)
        supported_gate_application = lambda *args, **kwargs: expected_test_output

        with monkeypatch.context() as m:
            # Set the internal ops implementations dict
            m.setattr(dev, "_apply_ops", {"QutritUnitary": supported_gate_application})

            test_state = np.array([1, 0, 0])
            op = (
                qml.QutritUnitary(TSHIFT, wires=0)
                if not inverse
                else qml.QutritUnitary(TSHIFT, wires=0).inv()
            )
            spy_unitary = mocker.spy(dev, "_apply_unitary")

            res = dev._apply_operation(test_state, op)
            assert np.allclose(res, expected_test_output)
            spy_unitary.assert_not_called()


class TestDensityMatrix:
    """Unit tests for the internal density_matrix method"""

    output = np.array([[0, 1, 0, 0, 1, 0, 0, 0, 0]]) / np.sqrt(2)
    output_0 = np.array([[1, 1, 0]]) / np.sqrt(2)
    output_1 = np.array([[0, 1, 0]])
    density_matrix_data = [
        (Wires([0, 1]), output.T @ output),
        (Wires([1, 0]), output.T @ output),
        (Wires([0]), output_0.T @ output_0),
        (Wires([1]), output_1.T @ output_1),
    ]

    @pytest.mark.parametrize("wires, expected", density_matrix_data)
    def test_density_matrix_all_wires(self, qutrit_device_2_wires, wires, expected):
        """Test that the density matrix is correct for the requested wires"""

        ops = [
            qml.QutritUnitary(U_thadamard_01, wires=0),
            qml.QutritUnitary(TSHIFT, wires=1),
        ]
        qutrit_device_2_wires.apply(ops)

        assert np.allclose(qutrit_device_2_wires.density_matrix(wires), expected)<|MERGE_RESOLUTION|>--- conflicted
+++ resolved
@@ -1160,11 +1160,7 @@
     @pytest.mark.parametrize("op, method", two_qutrit_ops)
     def test_apply_two_qutrit_op_reverse(self, op, method, inverse):
         """Test if the application of two qutrit operations is correct when the
-<<<<<<< HEAD
-        applied wires are reverse."""
-=======
         applied wires are reversed."""
->>>>>>> 5c4c34b0
         state_out = method(self.state, axes=[1, 0], inverse=inverse)
         op2 = op(wires=[1, 0])
         matrix = op2.inv().matrix() if inverse else op2.matrix()
