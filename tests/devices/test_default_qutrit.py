# Copyright 2018-2022 Xanadu Quantum Technologies Inc.

# Licensed under the Apache License, Version 2.0 (the "License");
# you may not use this file except in compliance with the License.
# You may obtain a copy of the License at

#     http://www.apache.org/licenses/LICENSE-2.0

# Unless required by applicable law or agreed to in writing, software
# distributed under the License is distributed on an "AS IS" BASIS,
# WITHOUT WARRANTIES OR CONDITIONS OF ANY KIND, either express or implied.
# See the License for the specific language governing permissions and
# limitations under the License.
"""
Unit tests for the :mod:`pennylane.plugin.DefaultQutrit` device.
"""
import math

import pytest
import pennylane as qml
from pennylane import numpy as np, DeviceError
from pennylane.devices.default_qutrit import DefaultQutrit
from pennylane.wires import Wires, WireError

<<<<<<< HEAD
from gate_data import TSHIFT, TCLOCK, TSWAP, TADD

OMEGA = np.exp(2 * np.pi * 1j / 3)
=======
from gate_data import OMEGA, TSHIFT, TCLOCK, TSWAP, TADD
>>>>>>> 91b4feb8


U_thadamard_01 = np.array([[1, 1, 0], [1, -1, 0], [0, 0, np.sqrt(2)]]) / np.sqrt(2)

U_x_02 = np.array([[0, 0, 1], [0, 1, 0], [1, 0, 0]], dtype=np.complex128)

U_z_12 = np.array([[1, 0, 0], [0, 1, 0], [0, 0, -1]], dtype=np.complex128)


def test_analytic_deprecation():
    """Tests if the kwarg `analytic` is used and displays error message."""
    msg = "The analytic argument has been replaced by shots=None. "
    msg += "Please use shots=None instead of analytic=True."

    with pytest.raises(
        DeviceError,
        match=msg,
    ):
        qml.device("default.qutrit", wires=1, shots=1, analytic=True)


def test_dtype_errors():
    """Test that if an incorrect dtype is provided to the device then an error is raised."""
    with pytest.raises(DeviceError, match="Real datatype must be a floating point type."):
        qml.device("default.qutrit", wires=1, r_dtype=np.complex128)
    with pytest.raises(
        DeviceError, match="Complex datatype must be a complex floating point type."
    ):
        qml.device("default.qutrit", wires=1, c_dtype=np.float64)


# TODO: Add tests for expval, var, sample and tensor observables after addition of observables
# TODO: Add tests to check for dtype preservation after more ops and observables have been added
# TODO: Add tests for operations that will have custom internal implementations for default.qutrit once added
# TODO: Add tests for inverse decomposition once decomposible operations are added
# TODO: Add tests for verifying correct behaviour of different observables on default qutrit device.


class TestApply:
    """Tests that operations and inverses of certain operations are applied correctly or that the proper
    errors are raised.
    """

    # TODO: Add tests for non-parametric ops after they're implemented
    test_data_no_parameters = [
        (qml.TShift, [1, 0, 0], np.array([0, 1, 0]), None),
        (
            qml.TShift,
            [1 / math.sqrt(2), 1 / math.sqrt(2), 0],
            np.array([0, 1 / math.sqrt(2), 1 / math.sqrt(2)]),
            None,
        ),
        (qml.TClock, [1, 0, 0], np.array([1, 0, 0]), None),
        (qml.TClock, [0, 1, 0], np.array([0, OMEGA, 0]), None),
    ]

    test_data_no_parameters_inverses = [
        (qml.TShift, [0, 1, 0], np.array([1, 0, 0]), None),
        (
            qml.TShift,
            [0, 1 / math.sqrt(2), 1 / math.sqrt(2)],
            np.array([1 / math.sqrt(2), 1 / math.sqrt(2), 0]),
            None,
        ),
        (qml.TClock, [1, 0, 0], np.array([1, 0, 0]), None),
        (qml.TClock, [0, OMEGA, 0], np.array([0, 1, 0]), None),
    ]

    @pytest.mark.parametrize("operation, input, expected_output, subspace", test_data_no_parameters)
    def test_apply_operation_single_wire_no_parameters(
        self, qutrit_device_1_wire, tol, operation, input, expected_output, subspace
    ):
        """Tests that applying an operation yields the expected output state for single wire
        operations that have no parameters."""

        qutrit_device_1_wire._state = np.array(input, dtype=qutrit_device_1_wire.C_DTYPE)
        qutrit_device_1_wire.apply(
            [operation(wires=[0]) if subspace is None else operation(wires=[0], subspace=subspace)]
        )

        assert np.allclose(qutrit_device_1_wire._state, np.array(expected_output), atol=tol, rtol=0)
        assert qutrit_device_1_wire._state.dtype == qutrit_device_1_wire.C_DTYPE

    @pytest.mark.parametrize(
        "operation,input,expected_output, subspace", test_data_no_parameters_inverses
    )
    def test_apply_operation_single_wire_no_parameters_inverse(
        self, qutrit_device_1_wire, tol, operation, input, expected_output, subspace
    ):
        """Tests that applying an operation yields the expected output state for single wire
        operations that have no parameters."""

        qutrit_device_1_wire._state = np.array(input, dtype=qutrit_device_1_wire.C_DTYPE)
        qutrit_device_1_wire.apply(
            [
                operation(wires=[0]).inv()
                if subspace is None
                else operation(wires=[0], subspace=subspace).inv()
            ]
        )

        assert np.allclose(qutrit_device_1_wire._state, np.array(expected_output), atol=tol, rtol=0)
        assert qutrit_device_1_wire._state.dtype == qutrit_device_1_wire.C_DTYPE

    test_data_two_wires_no_parameters = [
        (qml.TSWAP, [0, 1, 0, 0, 0, 0, 0, 0, 0], np.array([0, 0, 0, 1, 0, 0, 0, 0, 0]), None),
        (
            qml.TSWAP,
            [0, 0, 0, 1 / math.sqrt(2), 0, 0, 0, 0, 1 / math.sqrt(2)],
            np.array([0, 1 / math.sqrt(2), 0, 0, 0, 0, 0, 0, 1 / math.sqrt(2)]),
            None,
        ),
    ]

    test_data_tadd = [
        (qml.TAdd, [0, 0, 0, 0, 1, 0, 0, 0, 0], np.array([0, 0, 0, 0, 0, 1, 0, 0, 0]), None),
        (
            qml.TAdd,
            [0, 0, 0, 1 / math.sqrt(2), 0, 0, 0, 1 / math.sqrt(2), 0],
            np.array([0, 0, 0, 0, 1 / math.sqrt(2), 0, 1 / math.sqrt(2), 0, 0]),
            None,
        ),
    ]

    test_data_tadd_inv = [
        (qml.TAdd, [0, 0, 0, 0, 0, 1, 0, 0, 0], np.array([0, 0, 0, 0, 1, 0, 0, 0, 0]), None),
        (
            qml.TAdd,
            [0, 0, 0, 0, 1 / math.sqrt(2), 0, 1 / math.sqrt(2), 0, 0],
            np.array([0, 0, 0, 1 / math.sqrt(2), 0, 0, 0, 1 / math.sqrt(2), 0]),
            None,
        ),
    ]

    all_two_wires_no_parameters = test_data_two_wires_no_parameters + test_data_tadd

    @pytest.mark.parametrize(
        "operation,input,expected_output, subspace", all_two_wires_no_parameters
    )
    def test_apply_operation_two_wires_no_parameters(
        self, qutrit_device_2_wires, tol, operation, input, expected_output, subspace
    ):
        """Tests that applying an operation yields the expected output state for two wire
        operations that have no parameters."""

        qutrit_device_2_wires._state = np.array(input, dtype=qutrit_device_2_wires.C_DTYPE).reshape(
            (3, 3)
        )
        qutrit_device_2_wires.apply(
            [
                operation(wires=[0, 1])
                if subspace is None
                else operation(wires=[0, 1], subspace=subspace)
            ]
        )

        assert np.allclose(
            qutrit_device_2_wires._state.flatten(), np.array(expected_output), atol=tol, rtol=0
        )
        assert qutrit_device_2_wires._state.dtype == qutrit_device_2_wires.C_DTYPE

    all_two_wires_no_parameters_inv = test_data_two_wires_no_parameters + test_data_tadd_inv

    @pytest.mark.parametrize(
        "operation,input,expected_output, subspace", all_two_wires_no_parameters_inv
    )
    def test_apply_operation_two_wires_no_parameters_inverse(
        self, qutrit_device_2_wires, tol, operation, input, expected_output, subspace
    ):
        """Tests that applying an operation yields the expected output state for two wire
        operations that have no parameters."""

        qutrit_device_2_wires._state = np.array(input, dtype=qutrit_device_2_wires.C_DTYPE).reshape(
            (3, 3)
        )
        qutrit_device_2_wires.apply(
            [
                operation(wires=[0, 1]).inv()
                if subspace is None
                else operation(wires=[0, 1], subspace=subspace).inv()
            ]
        )

        assert np.allclose(
            qutrit_device_2_wires._state.flatten(),
            np.array(expected_output),
            atol=tol,
            rtol=0,
        )
        assert qutrit_device_2_wires._state.dtype == qutrit_device_2_wires.C_DTYPE

    # TODO: Add more data as parametric ops get added
    test_data_single_wire_with_parameters = [
        (qml.QutritUnitary, [1, 0, 0], [1, 1, 0] / np.sqrt(2), U_thadamard_01),
        (qml.QutritUnitary, [1, 0, 0], [0, 0, 1], U_x_02),
        (qml.QutritUnitary, [1, 0, 0], [1, 0, 0], U_z_12),
        (qml.QutritUnitary, [0, 1, 0], [0, 1, 0], U_x_02),
        (qml.QutritUnitary, [0, 0, 1], [0, 0, -1], U_z_12),
        (qml.QutritUnitary, [0, 1, 0], [0, 0, 1], TSHIFT),
        (qml.QutritUnitary, [0, 1, 0], [0, OMEGA, 0], TCLOCK),
    ]

    @pytest.mark.parametrize(
        "operation, input, expected_output, par", test_data_single_wire_with_parameters
    )
    def test_apply_operation_single_wire_with_parameters(
        self, qutrit_device_1_wire, tol, operation, input, expected_output, par
    ):
        """Tests that applying an operation yields the expected output state for single wire
        operations that have parameters."""

        qutrit_device_1_wire._state = np.array(input, dtype=qutrit_device_1_wire.C_DTYPE)

        qutrit_device_1_wire.apply([operation(par, wires=[0])])

        assert np.allclose(qutrit_device_1_wire._state, np.array(expected_output), atol=tol, rtol=0)
        assert qutrit_device_1_wire._state.dtype == qutrit_device_1_wire.C_DTYPE

    # TODO: Add more data as parametric ops get added
    test_data_single_wire_with_parameters_inverse = [
        (qml.QutritUnitary, [1, 0, 0], [0, 0, 1], TSHIFT),
        (qml.QutritUnitary, [0, 0, 1], [0, 1, 0], TSHIFT),
        (qml.QutritUnitary, [0, OMEGA, 0], [0, 1, 0], TCLOCK),
        (qml.QutritUnitary, [0, 0, OMEGA**2], [0, 0, 1], TCLOCK),
    ]

    @pytest.mark.parametrize(
        "operation, input, expected_output, par", test_data_single_wire_with_parameters_inverse
    )
    def test_apply_operation_single_wire_with_parameters_inverse(
        self, qutrit_device_1_wire, tol, operation, input, expected_output, par
    ):
        """Tests that applying an operation yields the expected output state for single wire
        operations that have parameters."""

        qutrit_device_1_wire._state = np.array(input, dtype=qutrit_device_1_wire.C_DTYPE)

        qutrit_device_1_wire.apply([operation(par, wires=[0]).inv()])

        assert np.allclose(qutrit_device_1_wire._state, np.array(expected_output), atol=tol, rtol=0)
        assert qutrit_device_1_wire._state.dtype == qutrit_device_1_wire.C_DTYPE

    # TODO: Add more ops as parametric operations get added
    test_data_two_wires_with_parameters = [
        (qml.QutritUnitary, [0, 0, 0, 0, 0, 1, 0, 0, 0], [0, 0, 0, 0, 0, 0, 0, 1, 0], TSWAP),
        (qml.QutritUnitary, [1, 0, 0, 0, 0, 0, 0, 0, 0], [1, 0, 0, 0, 0, 0, 0, 0, 0], TSWAP),
        (
            qml.QutritUnitary,
            [0, 0, 1, 0, 0, 0, 0, 1, 0] / np.sqrt(2),
            [0, 0, 0, 0, 0, 1, 1, 0, 0] / np.sqrt(2),
            TSWAP,
        ),
        (
            qml.QutritUnitary,
            np.multiply(0.5, [0, 1, 1, 0, 0, 0, 0, 1, 1]),
            np.multiply(0.5, [0, 0, 0, 1, 0, 1, 1, 0, 1]),
            TSWAP,
        ),
        (qml.QutritUnitary, [0, 0, 0, 1, 0, 0, 0, 0, 0], [0, 0, 0, 0, 1, 0, 0, 0, 0], TADD),
        (qml.QutritUnitary, [0, 0, 0, 0, 0, 0, 0, 1, 0], [0, 0, 0, 0, 0, 0, 1, 0, 0], TADD),
    ]

    # TODO: Add more ops as parametric operations get added
    test_data_two_wires_with_parameters_inverse = [
        (qml.QutritUnitary, [0, 0, 0, 0, 0, 1, 0, 0, 0], [0, 0, 0, 0, 0, 0, 0, 1, 0], TSWAP),
        (qml.QutritUnitary, [1, 0, 0, 0, 0, 0, 0, 0, 0], [1, 0, 0, 0, 0, 0, 0, 0, 0], TSWAP),
        (
            qml.QutritUnitary,
            [0, 0, 1, 0, 0, 0, 0, 1, 0] / np.sqrt(2),
            [0, 0, 0, 0, 0, 1, 1, 0, 0] / np.sqrt(2),
            TSWAP,
        ),
        (
            qml.QutritUnitary,
            np.multiply([0, 1, 1, 0, 0, 0, 0, 1, 1], 0.5),
            np.multiply([0, 0, 0, 1, 0, 1, 1, 0, 1], 0.5),
            TSWAP,
        ),
        (qml.QutritUnitary, [0, 0, 0, 1, 0, 0, 0, 0, 0], [0, 0, 0, 0, 0, 1, 0, 0, 0], TADD),
        (qml.QutritUnitary, [0, 0, 0, 0, 0, 0, 1, 0, 0], [0, 0, 0, 0, 0, 0, 0, 1, 0], TADD),
        (qml.QutritUnitary, [0, 0, 0, 0, 0, 1, 0, 0, 0], [0, 0, 0, 0, 1, 0, 0, 0, 0], TADD),
    ]

    @pytest.mark.parametrize(
        "operation,input,expected_output,par", test_data_two_wires_with_parameters
    )
    def test_apply_operation_two_wires_with_parameters(
        self, qutrit_device_2_wires, tol, operation, input, expected_output, par
    ):
        """Tests that applying an operation yields the expected output state for two wire
        operations that have parameters."""

        qutrit_device_2_wires._state = np.array(input, dtype=qutrit_device_2_wires.C_DTYPE).reshape(
            (3, 3)
        )
        qutrit_device_2_wires.apply([operation(par, wires=[0, 1])])

        assert np.allclose(
            qutrit_device_2_wires._state.flatten(), np.array(expected_output), atol=tol, rtol=0
        )
        assert qutrit_device_2_wires._state.dtype == qutrit_device_2_wires.C_DTYPE

    @pytest.mark.parametrize(
        "operation,input,expected_output,par", test_data_two_wires_with_parameters_inverse
    )
    def test_apply_operation_two_wires_with_parameters_inverse(
        self, qutrit_device_2_wires, tol, operation, input, expected_output, par
    ):
        """Tests that applying the inverse of an operation yields the expected output state for two wire
        operations that have parameters."""

        qutrit_device_2_wires._state = np.array(input, dtype=qutrit_device_2_wires.C_DTYPE).reshape(
            (3, 3)
        )
        qutrit_device_2_wires.apply([operation(par, wires=[0, 1]).inv()])

        assert np.allclose(
            qutrit_device_2_wires._state.flatten(), np.array(expected_output), atol=tol, rtol=0
        )
        assert qutrit_device_2_wires._state.dtype == qutrit_device_2_wires.C_DTYPE

    def test_apply_rotations_one_wire(self, qutrit_device_1_wire, tol):
        """Tests that rotations are applied in correct order after operations"""

        state = [1, 0, 0]
        qutrit_device_1_wire._state = np.array(state, dtype=qutrit_device_1_wire.C_DTYPE)

        ops = [
            qml.QutritUnitary(TSHIFT, wires=0).inv(),
            qml.QutritUnitary(U_thadamard_01, wires=0),
        ]
        rotations = [
            qml.QutritUnitary(U_thadamard_01, wires=0),
            qml.QutritUnitary(TSHIFT, wires=0),
        ]

        qutrit_device_1_wire.apply(ops, rotations)

        assert np.allclose(qutrit_device_1_wire._state.flatten(), state)

    # TODO: Add tests for state preperation ops after they're implemented


class TestExpval:
    """Tests that expectation values are properly calculated or that the proper errors are raised."""

    # TODO: Add test for expval of non-parametrized observables

    @pytest.mark.parametrize(
<<<<<<< HEAD
        "operation,input,expected_output,par",
        [
            (qml.THermitian, [1, 0, 0], 1, [[1, 1j, 0], [-1j, 1, 0], [0, 0, 1]]),
            (qml.THermitian, [0, 1, 0], 1, [[1, 1j, 0], [-1j, 1, 0], [0, 0, 1]]),
            (
                qml.THermitian,
                [1 / math.sqrt(3), -1 / math.sqrt(3), 1j / math.sqrt(3)],
                1,
                [[1, 1j, 0], [-1j, 1, 0], [0, 0, 1]],
=======
        "observable,state,expected_output,mat",
        [
            (qml.THermitian, [1, 0, 0], 1, [[1, 1j, 0], [-1j, 1, 0], [0, 0, 1]]),
            (qml.THermitian, [0, 1, 0], -1, [[1, 0, 0], [0, -1, 0], [0, 0, 0]]),
            (
                qml.THermitian,
                [1 / math.sqrt(3), -1 / math.sqrt(3), 1j / math.sqrt(3)],
                0,
                [[0, -1j, 0], [1j, 0, 0], [0, 0, 0]],
>>>>>>> 91b4feb8
            ),
        ],
    )
    def test_expval_single_wire_with_parameters(
<<<<<<< HEAD
        self, qutrit_device_1_wire, tol, operation, input, expected_output, par
    ):
        """Tests that expectation values are properly calculated for single-wire observables with parameters."""

        obs = operation(np.array(par), wires=[0])

        qutrit_device_1_wire.reset()
        qutrit_device_1_wire._state = np.array(input).reshape([3])
=======
        self, qutrit_device_1_wire, tol, observable, state, expected_output, mat
    ):
        """Tests that expectation values are properly calculated for single-wire observables with parameters."""

        obs = observable(np.array(mat), wires=[0])

        qutrit_device_1_wire.reset()
        qutrit_device_1_wire._state = np.array(state).reshape([3])
>>>>>>> 91b4feb8
        qutrit_device_1_wire.apply([], obs.diagonalizing_gates())
        res = qutrit_device_1_wire.expval(obs)

        assert np.isclose(res, expected_output, atol=tol, rtol=0)

    A = np.array([[1, 0, 0], [0, -1, 0], [0, 0, 2]])
    B = np.array([[4, 0, 0], [0, -2, 0], [0, 0, 1]])
<<<<<<< HEAD
    obs = np.kron(A, B)

    @pytest.mark.parametrize(
        "operation,input,expected_output,par",
=======
    obs_1 = np.kron(A, B)

    C = np.array([[0, -1j, 0], [1j, 0, 0], [0, 0, 0]])
    D = np.array([[1, 2, 3], [2, 1, 3], [3, 3, 2]])
    obs_2 = np.kron(C, D)

    @pytest.mark.parametrize(
        "observable,state,expected_output,mat",
>>>>>>> 91b4feb8
        [
            (
                qml.THermitian,
                [1 / math.sqrt(3), 0, 1 / math.sqrt(3), 1 / math.sqrt(3), 0, 0, 0, 0, 0],
                1 / 3,
<<<<<<< HEAD
                obs,
=======
                obs_1,
>>>>>>> 91b4feb8
            ),
            (
                qml.THermitian,
                [0, 0, 0, 0, 0, 0, 0, 0, 1],
                2,
<<<<<<< HEAD
                obs,
=======
                obs_1,
>>>>>>> 91b4feb8
            ),
            (
                qml.THermitian,
                [0.5, 0, 0, 0.5, 0, 0, 0, 0, 1 / math.sqrt(2)],
                1,
<<<<<<< HEAD
                obs,
            ),
            (
                qml.THermitian,
                [0, 0, 1 / math.sqrt(2), 1 / math.sqrt(2), 0, 0, 0, 0, 0],
                -1.5,
                obs,
            ),
            (
                qml.THermitian,
                np.array([1 / 3] * 9),
                2 / 3,
                obs,
            ),
            (
                qml.THermitian,
                [0, 1 / 2, 0, 1 / 2, 0, 1 / 2, 0, 1 / 2, 0],
                -11 / 4,
                obs,
=======
                obs_1,
            ),
            (
                qml.THermitian,
                [
                    3.73671170e-01 - 0.00000000e00j,
                    3.73671170e-01 - 8.75889651e-19j,
                    4.69829451e-01 + 7.59104364e-19j,
                    -2.74458036e-17 - 3.73671170e-01j,
                    -1.98254112e-18 - 3.73671170e-01j,
                    1.04702953e-17 - 4.69829451e-01j,
                    0.00000000e00 + 0.00000000e00j,
                    0.00000000e00 + 0.00000000e00j,
                    0.00000000e00 + 0.00000000e00j,
                ],
                -6.772,
                obs_2,
            ),
            (
                qml.THermitian,
                [1 / 3] * 9,
                0,
                obs_2,
            ),
            (
                qml.THermitian,
                [0, 0.5, 0, 0.5, 0, 0.5, 0, 0.5, 0],
                0,
                obs_2,
>>>>>>> 91b4feb8
            ),
        ],
    )
    def test_expval_two_wires_with_parameters(
<<<<<<< HEAD
        self, qutrit_device_2_wires, tol, operation, input, expected_output, par
    ):
        """Tests that expectation values are properly calculated for two-wire observables with parameters."""

        obs = operation(np.array(par), wires=[0, 1])

        qutrit_device_2_wires.reset()
        qutrit_device_2_wires._state = np.array(input).reshape([3] * 2)
        qutrit_device_2_wires.apply([], obs.diagonalizing_gates())
        res = qutrit_device_2_wires.expval(obs)
        print(res, expected_output)
=======
        self, qutrit_device_2_wires, tol, observable, state, expected_output, mat
    ):
        """Tests that expectation values are properly calculated for two-wire observables with parameters."""

        obs = observable(np.array(mat), wires=[0, 1])

        qutrit_device_2_wires.reset()
        qutrit_device_2_wires._state = np.array(state).reshape([3] * 2)
        qutrit_device_2_wires.apply([], obs.diagonalizing_gates())
        res = qutrit_device_2_wires.expval(obs)
>>>>>>> 91b4feb8
        assert np.isclose(res, expected_output, atol=tol, rtol=0)

    def test_expval_estimate(self):
        """Test that the expectation value is not analytically calculated"""

        dev = qml.device("default.qutrit", wires=1, shots=3)

        @qml.qnode(dev)
        def circuit():
<<<<<<< HEAD
            return qml.expval(qml.THermitian(np.array([[0, 1, 0], [1, 0, 0], [0, 0, 1]]), wires=0))
=======
            return qml.expval(qml.THermitian(np.array([[0, 1, 0], [1, 0, 0], [0, 0, 0]]), wires=0))
>>>>>>> 91b4feb8

        expval = circuit()

        # With 3 samples we are guaranteed to see a difference between
<<<<<<< HEAD
        # an estimated variance an an analytically calculated one
        assert expval != 1.0
=======
        # an estimated expectation value and an analytically calculated one
        assert not np.isclose(expval, 0.0)
>>>>>>> 91b4feb8


class TestVar:
    """Tests that variances are properly calculated."""

    # TODO: Add test for var of non-parametrized observables

    @pytest.mark.parametrize(
<<<<<<< HEAD
        "operation,input,expected_output,par",
=======
        "observable,state,expected_output,mat",
>>>>>>> 91b4feb8
        [
            (qml.THermitian, [1, 0, 0], 1, [[1, 1j, 0], [-1j, 1, 0], [0, 0, 1]]),
            (qml.THermitian, [0, 1, 0], 1, [[1, 1j, 0], [-1j, 1, 0], [0, 0, 1]]),
            (
                qml.THermitian,
                [1 / math.sqrt(3), -1 / math.sqrt(3), 1j / math.sqrt(3)],
                2 / 3,
                [[1, 1j, 0], [-1j, 1, 0], [0, 0, 1]],
            ),
        ],
    )
    def test_var_single_wire_with_parameters(
<<<<<<< HEAD
        self, qutrit_device_1_wire, tol, operation, input, expected_output, par
    ):
        """Tests that variances are properly calculated for single-wire observables with parameters."""

        obs = operation(np.array(par), wires=[0])

        qutrit_device_1_wire.reset()
        qutrit_device_1_wire._state = np.array(input).reshape([3])
        qutrit_device_1_wire.apply([], obs.diagonalizing_gates())
        res = qutrit_device_1_wire.var(obs)
        print(res, expected_output)
=======
        self, qutrit_device_1_wire, tol, observable, state, expected_output, mat
    ):
        """Tests that variances are properly calculated for single-wire observables with parameters."""

        obs = observable(np.array(mat), wires=[0])

        qutrit_device_1_wire.reset()
        qutrit_device_1_wire._state = np.array(state).reshape([3])
        qutrit_device_1_wire.apply([], obs.diagonalizing_gates())
        res = qutrit_device_1_wire.var(obs)
>>>>>>> 91b4feb8

        assert np.isclose(res, expected_output, atol=tol, rtol=0)

    A = np.array([[1, 0, 0], [0, -1, 0], [0, 0, 2]])
    B = np.array([[4, 0, 0], [0, -2, 0], [0, 0, 1]])
<<<<<<< HEAD
    obs = np.kron(A, B)

    @pytest.mark.parametrize(
        "operation,input,expected_output,par",
=======
    obs_1 = np.kron(A, B)

    C = np.array([[0, -1j, 0], [1j, 0, 0], [0, 0, 0]])
    D = np.array([[1, 2, 3], [2, 1, 3], [3, 3, 2]])
    obs_2 = np.kron(C, D)

    @pytest.mark.parametrize(
        "observable,state,expected_output,mat",
>>>>>>> 91b4feb8
        [
            (
                qml.THermitian,
                [1 / math.sqrt(3), 0, 1 / math.sqrt(3), 1 / math.sqrt(3), 0, 0, 0, 0, 0],
                10.88888889,
<<<<<<< HEAD
                obs,
=======
                obs_1,
>>>>>>> 91b4feb8
            ),
            (
                qml.THermitian,
                [0, 0, 0, 0, 0, 0, 0, 0, 1],
                0,
<<<<<<< HEAD
                obs,
=======
                obs_1,
>>>>>>> 91b4feb8
            ),
            (
                qml.THermitian,
                [0.5, 0, 0, 0.5, 0, 0, 0, 0, 1 / math.sqrt(2)],
                9,
<<<<<<< HEAD
                obs,
=======
                obs_1,
>>>>>>> 91b4feb8
            ),
            (
                qml.THermitian,
                [0, 0, 1 / math.sqrt(2), 1 / math.sqrt(2), 0, 0, 0, 0, 0],
<<<<<<< HEAD
                6.25,
                obs,
            ),
            (
                qml.THermitian,
                np.array([1 / 3] * 9),
                13.55555556,
                obs,
=======
                18,
                obs_2,
            ),
            (
                qml.THermitian,
                [1 / 3] * 9,
                30.22222,
                obs_2,
>>>>>>> 91b4feb8
            ),
            (
                qml.THermitian,
                [0, 1 / 2, 0, 1 / 2, 0, 1 / 2, 0, 1 / 2, 0],
<<<<<<< HEAD
                1.6875,
                obs,
=======
                20,
                obs_2,
>>>>>>> 91b4feb8
            ),
        ],
    )
    def test_var_two_wires_with_parameters(
<<<<<<< HEAD
        self, qutrit_device_2_wires, tol, operation, input, expected_output, par
    ):
        """Tests that variances are properly calculated for two-wire observables with parameters."""

        obs = operation(np.array(par), wires=[0, 1])

        qutrit_device_2_wires.reset()
        qutrit_device_2_wires._state = np.array(input).reshape([3] * 2)
        qutrit_device_2_wires.apply([], obs.diagonalizing_gates())
        res = qutrit_device_2_wires.var(obs)
        print(res, expected_output)
=======
        self, qutrit_device_2_wires, tol, observable, state, expected_output, mat
    ):
        """Tests that variances are properly calculated for two-wire observables with parameters."""

        obs = observable(np.array(mat), wires=[0, 1])

        qutrit_device_2_wires.reset()
        qutrit_device_2_wires._state = np.array(state).reshape([3] * 2)
        qutrit_device_2_wires.apply([], obs.diagonalizing_gates())
        res = qutrit_device_2_wires.var(obs)
>>>>>>> 91b4feb8
        assert np.isclose(res, expected_output, atol=tol, rtol=0)

    def test_var_estimate(self):
        """Test that the var is not analytically calculated"""

        dev = qml.device("default.qutrit", wires=1, shots=3)

        @qml.qnode(dev)
        def circuit():
<<<<<<< HEAD
            return qml.var(qml.THermitian(np.array([[0, 1, 0], [1, 0, 0], [0, 0, 1]]), wires=0))
=======
            return qml.var(qml.THermitian(np.array([[0, 1, 0], [1, 0, 0], [0, 0, 0]]), wires=0))
>>>>>>> 91b4feb8

        var = circuit()

        # With 3 samples we are guaranteed to see a difference between
<<<<<<< HEAD
        # an estimated variance an an analytically calculated one
        assert var != 1.0
=======
        # an estimated variance and an analytically calculated one
        assert not np.isclose(var, 1.0)
>>>>>>> 91b4feb8


class TestSample:
    """Tests that samples are properly calculated."""

    def test_sample_dimensions(self):
        """Tests if the samples returned by the sample function have
        the correct dimensions
        """

        # Explicitly resetting is necessary as the internal
        # state is set to None in __init__ and only properly
        # initialized during reset
        dev = qml.device("default.qutrit", wires=2, shots=1000)

        dev.apply([qml.QutritUnitary(TSHIFT, wires=0)])

        dev.shots = 10
        dev._wires_measured = {0}
        dev._samples = dev.generate_samples()
        s1 = dev.sample(qml.THermitian(np.eye(3), wires=0))
        assert np.array_equal(s1.shape, (10,))

        dev.reset()
        dev.shots = 12
        dev._wires_measured = {1}
        dev._samples = dev.generate_samples()
        s2 = dev.sample(qml.THermitian(np.eye(3), wires=1))
        assert np.array_equal(s2.shape, (12,))

        dev.reset()
        dev.shots = 17
        dev._wires_measured = {0, 1}
        dev._samples = dev.generate_samples()
        s3 = dev.sample(qml.THermitian(np.eye(3), wires=0) @ qml.THermitian(np.eye(3), wires=1))
        assert np.array_equal(s3.shape, (17,))

    def test_sample_values(self, tol):
        """Tests if the samples returned by sample have
        the correct values
        """

        # Explicitly resetting is necessary as the internal
        # state is set to None in __init__ and only properly
        # initialized during reset
        dev = qml.device("default.qutrit", wires=2, shots=1000)

        dev.apply([qml.QutritUnitary(TSHIFT, wires=0)])
        dev._wires_measured = {0}
        dev._samples = dev.generate_samples()

        s1 = dev.sample(qml.THermitian(np.array([[1, 0, 0], [0, 1, 0], [0, 0, -1]]), wires=0))

        # s1 should only contain 1 and -1, which is guaranteed if
        # they square to 1
        assert np.allclose(s1**2, 1, atol=tol, rtol=0)


class TestDefaultQutritIntegration:
    """Integration tests for default.qutrit. This test ensures it integrates
    properly with the PennyLane interface, in particular QNode."""

    def test_defines_correct_capabilities(self):
        """Test that the device defines the right capabilities"""

        dev = qml.device("default.qutrit", wires=1)
        cap = dev.capabilities()
        capabilities = {
            "model": "qutrit",
            "supports_finite_shots": True,
            "supports_tensor_observables": True,
            "returns_probs": True,
            "returns_state": True,
            "supports_inverse_operations": True,
            "supports_analytic_computation": True,
            "supports_broadcasting": False,
        }
        assert cap == capabilities

    three_wire_final_state = np.zeros(27)
    three_wire_final_state[0] = 1
    three_wire_final_state[4] = 1

    four_wire_final_state = np.zeros(81)
    four_wire_final_state[0] = 1
    four_wire_final_state[1] = 1
    four_wire_final_state[36] = 1
    four_wire_final_state[37] = 1
    state_measurement_data = [
        (1, U_thadamard_01, np.array([1, 1, 0]) / np.sqrt(2)),
        (2, TADD @ np.kron(TSHIFT, np.eye(3)), [0, 0, 0, 0, 1, 0, 0, 0, 0]),
        (1, TSHIFT, [0, 1, 0]),
        (
            2,
            TSWAP @ np.kron(U_thadamard_01, np.eye(3)),
            np.array([1, 1, 0, 0, 0, 0, 0, 0, 0]) / np.sqrt(2),
        ),
        (1, TCLOCK @ TSHIFT @ U_thadamard_01, np.array([0, OMEGA, OMEGA**2]) / np.sqrt(2)),
        (
            3,
            np.kron(np.eye(3), TADD) @ np.kron(np.eye(3), np.kron(U_thadamard_01, np.eye(3))),
            three_wire_final_state / np.sqrt(2),
        ),
        (
            4,
            np.kron(TADD, TSWAP)
            @ np.kron(U_thadamard_01, np.eye(27))
            @ np.kron(np.eye(9), np.kron(U_thadamard_01, np.eye(3))),
            four_wire_final_state / 2.0,
        ),
    ]

    @pytest.mark.parametrize("num_wires, mat, expected_out", state_measurement_data)
    def test_qutrit_circuit_state_measurement(self, num_wires, mat, expected_out, tol):
        """Tests if state returned by state function is correct"""
        dev = qml.device("default.qutrit", wires=num_wires)

        @qml.qnode(dev)
        def circuit(mat):
            qml.QutritUnitary(mat, wires=list(range(num_wires)))
            return qml.state()

        state = circuit(mat)
        assert np.allclose(state, expected_out, atol=tol)


class TestTensorExpval:
    """Test tensor expectation values"""

    # TODO: Add tests for non-parametric observables and identity

    def test_hermitian_hermitian(self, tol):
        """Test that a tensor product involving two Hermitian matrices works correctly"""
        dev = qml.device("default.qutrit", wires=3)

<<<<<<< HEAD
        A1 = np.array([[3, 0, 0], [0, -3, 0], [0, 0, -2]])

        A = np.array([[1, 0, 0], [0, -1, 0], [0, 0, 2]])
=======
        A1 = np.array([[1, 2, 3], [2, 1, 3], [3, 3, 2]])

        A = np.array([[0, -1j, 0], [1j, 0, 0], [0, 0, 0]])
>>>>>>> 91b4feb8
        B = np.array([[4, 0, 0], [0, -2, 0], [0, 0, 1]])
        A2 = np.kron(A, B)

        obs = qml.THermitian(A1, wires=[0]) @ qml.THermitian(A2, wires=[1, 2])

        dev.apply(
            [
                qml.QutritUnitary(TSHIFT, wires=0),
                qml.QutritUnitary(TADD, wires=[0, 1]),
                qml.QutritUnitary(TSHIFT, wires=0),
            ],
            obs.diagonalizing_gates(),
        )

        res = dev.expval(obs)

<<<<<<< HEAD
        expected = 8
        assert np.allclose(res, expected, atol=tol, rtol=0)

    def test_hermitian_two_wires_identity_expectation(self, tol):
        """Test that a tensor product involving an Hermitian matrix for two wires and the identity works correctly"""
=======
        expected = 0.0
        assert np.allclose(res, expected, atol=tol, rtol=0)

    def test_hermitian_two_wires_identity_expectation(self, tol):
        """Test that a tensor product involving a Hermitian matrix for two wires and the identity works correctly"""
>>>>>>> 91b4feb8
        dev = qml.device("default.qutrit", wires=3)

        A = np.array([[-2, 0, 0], [0, 8, 0], [0, 0, -1]])
        Identity = np.eye(3)
        H = np.kron(np.kron(Identity, Identity), A)
        obs = qml.THermitian(H, wires=[2, 1, 0])

        dev.apply(
            [
                qml.QutritUnitary(U_thadamard_01, wires=0),
                qml.QutritUnitary(TSHIFT, wires=0),
                qml.QutritUnitary(TSHIFT, wires=1),
                qml.QutritUnitary(TADD, wires=[0, 1]),
            ],
            obs.diagonalizing_gates(),
        )
        res = dev.expval(obs)

        expected = 3.5 * 1 * 1
        assert np.allclose(res, expected, atol=tol, rtol=0)


# TODO: Add tests for tensor non-parametrized observables
class TestTensorVar:
    pass


# TODO: Add tests for tensor non-parametrized observables
class TestTensorSample:
    pass


class TestProbabilityIntegration:
    """Test probability method for when computation is/is not analytic"""

    def mock_analytic_counter(self, wires=None):
        self.analytic_counter += 1
        return np.array([1, 0, 0, 0, 0, 0, 0, 0, 0], dtype=float)

    @pytest.mark.parametrize(
        "x", [[U_thadamard_01, TCLOCK], [TSHIFT, U_thadamard_01], [U_z_12, U_thadamard_01]]
    )
    def test_probability(self, x, tol):
        """Test that the probability function works for finite and infinite shots"""
        dev = qml.device("default.qutrit", wires=2, shots=1000)
        dev_analytic = qml.device("default.qutrit", wires=2, shots=None)

        def circuit(x):
            qml.QutritUnitary(x[0], wires=0)
            qml.QutritUnitary(x[1], wires=0)
            qml.QutritUnitary(TADD, wires=[0, 1])
            return qml.probs(wires=[0, 1])

        prob = qml.QNode(circuit, dev)
        prob_analytic = qml.QNode(circuit, dev_analytic)

        assert np.isclose(prob(x).sum(), 1, atol=tol, rtol=0)
        assert np.allclose(prob_analytic(x), prob(x), atol=0.1, rtol=0)
        assert not np.array_equal(prob_analytic(x), prob(x))

    def test_call_generate_samples(self, monkeypatch):
        """Test analytic_probability call when generating samples"""
        self.analytic_counter = False

        dev = qml.device("default.qutrit", wires=2, shots=1000)
        monkeypatch.setattr(dev, "analytic_probability", self.mock_analytic_counter)

        # generate samples through `generate_samples` (using 'analytic_probability')
        dev.generate_samples()

        # should call `analytic_probability` once through `generate_samples`
        assert self.analytic_counter == 1

    def test_stateless_analytic_return(self):
        """Test that analytic_probability returns None if device is stateless"""
        dev = qml.device("default.qutrit", wires=2)
        dev._state = None

        assert dev.analytic_probability() is None


class TestWiresIntegration:
    """Test that the device integrates with PennyLane's wire management."""

    def make_circuit_probs(self, wires):
        """Factory for a qnode returning probabilities using arbitrary wire labels."""
        dev = qml.device("default.qutrit", wires=wires)
        n_wires = len(wires)

        @qml.qnode(dev)
        def circuit():
            qml.QutritUnitary(TSHIFT, wires=wires[0 % n_wires])
            qml.QutritUnitary(TCLOCK, wires=wires[1 % n_wires])
            if n_wires > 1:
                qml.QutritUnitary(TSWAP, wires=[wires[0], wires[1]])
            return qml.probs(wires=wires)

        return circuit

    @pytest.mark.parametrize(
        "wires1, wires2",
        [
            (["a", "c", "d"], [2, 3, 0]),
            ([-1, -2, -3], ["q1", "ancilla", 2]),
            (["a", "c"], [3, 0]),
            ([-1, -2], ["ancilla", 2]),
            (["a"], ["nothing"]),
        ],
    )
    def test_wires_probs(self, wires1, wires2, tol):
        """Test that the probability vector of a circuit is independent of the wire labels used."""

        circuit1 = self.make_circuit_probs(wires1)
        circuit2 = self.make_circuit_probs(wires2)

        assert np.allclose(circuit1(), circuit2(), tol)

    def test_wires_not_found_exception(self):
        """Tests that an exception is raised when wires not present on the device are addressed."""
        dev = qml.device("default.qutrit", wires=["a", "b"])

        with qml.tape.QuantumTape() as tape:
            qml.QutritUnitary(np.eye(3), wires="c")

        with pytest.raises(WireError, match="Did not find some of the wires"):
            dev.execute(tape)

    wires_to_try = [
        (1, Wires([0]), Wires([0])),
        (4, Wires([1, 3]), Wires([1, 3])),
        (["a", 2], Wires([2]), Wires([1])),
        (["a", 2], Wires([2, "a"]), Wires([1, 0])),
    ]

    @pytest.mark.parametrize("dev_wires, wires_to_map, res", wires_to_try)
    def test_map_wires_caches(self, dev_wires, wires_to_map, res, mock_device):
        """Test that multiple calls to map_wires will use caching."""
        dev = qml.device("default.qutrit", wires=dev_wires)

        original_hits = dev.map_wires.cache_info().hits
        original_misses = dev.map_wires.cache_info().misses

        # The first call is computed: it's a miss as it didn't come from the cache
        dev.map_wires(wires_to_map)

        # The number of misses increased
        assert dev.map_wires.cache_info().misses > original_misses

        # The second call comes from the cache: it's a hit
        dev.map_wires(wires_to_map)

        # The number of hits increased
        assert dev.map_wires.cache_info().hits > original_hits


@pytest.mark.parametrize("inverse", [True, False])
class TestApplyOps:
    """Tests for special methods listed in _apply_ops that use array manipulation tricks to apply
    gates in DefaultQutrit."""

    state = np.arange(3**4, dtype=np.complex128).reshape((3, 3, 3, 3))
    dev = qml.device("default.qutrit", wires=4)

    single_qutrit_ops = [
        (qml.TShift, dev._apply_tshift),
        (qml.TClock, dev._apply_tclock),
    ]

    two_qutrit_ops = [
        (qml.TAdd, dev._apply_tadd),
        (qml.TSWAP, dev._apply_tswap),
    ]

    @pytest.mark.parametrize("op, method", single_qutrit_ops)
    def test_apply_single_qutrit_op(self, op, method, inverse):
        """Test if the application of single qutrit operations is correct"""
        state_out = method(self.state, axes=[1], inverse=inverse)
        op = op(wires=[1])
        matrix = op.inv().matrix() if inverse else op.matrix()
        state_out_einsum = np.einsum("ab,ibjk->iajk", matrix, self.state)
        assert np.allclose(state_out, state_out_einsum)

    @pytest.mark.parametrize("op, method", two_qutrit_ops)
    def test_apply_two_qutrit_op(self, op, method, inverse):
        """Test if the application of two qutrit operations is correct."""
        state_out = method(self.state, axes=[0, 1], inverse=inverse)
        op = op(wires=[0, 1])
        matrix = op.inv().matrix() if inverse else op.matrix()
        matrix = matrix.reshape((3, 3, 3, 3))
        state_out_einsum = np.einsum("abcd,cdjk->abjk", matrix, self.state)
        assert np.allclose(state_out, state_out_einsum)


class TestApplyOperationUnit:
    """Unit tests for the internal _apply_operation method."""

    # TODO: Add test for testing operations with internal implementations

    @pytest.mark.parametrize("inverse", [True, False])
    def test_apply_tensordot_case(self, inverse, monkeypatch):
        """Tests the case when np.tensordot is used to apply an operation in
        default.qutrit."""
        dev = qml.device("default.qutrit", wires=2)

        test_state = np.array([1, 0, 0])
        wires = [0, 1]

        class TestSwap(qml.operation.Operation):
            num_wires = 2

            @staticmethod
            def compute_matrix(*params, **hyperparams):
                return TSWAP

        dev.operations.add("TestSwap")
        op = TestSwap(wires=wires)

        assert op.name in dev.operations
        assert op.name not in dev._apply_ops

        if inverse:
            op = op.inv()

        # Set the internal _apply_unitary_tensordot
        history = []
        mock_apply_tensordot = lambda state, matrix, wires: history.append((state, matrix, wires))

        with monkeypatch.context() as m:
            m.setattr(dev, "_apply_unitary", mock_apply_tensordot)

            dev._apply_operation(test_state, op)

            res_state, res_mat, res_wires = history[0]

            assert np.allclose(res_state, test_state)
            assert np.allclose(res_mat, op.matrix())
            assert np.allclose(res_wires, wires)

    def test_identity_skipped(self, mocker):
        """Test that applying the identity operation does not perform any additional computations"""
        dev = qml.device("default.qutrit", wires=1)

        starting_state = np.array([1, 0, 0])
        op = qml.Identity(0)

        spy_unitary = mocker.spy(dev, "_apply_unitary")

        res = dev._apply_operation(starting_state, op)

        assert res is starting_state
        spy_unitary.assert_not_called()

    @pytest.mark.parametrize("inverse", [True, False])
    def test_internal_apply_ops_case(self, inverse, monkeypatch, mocker):
        """Tests that if we provide an operation that has an internal
        implementation, then we use that specific implementation.

        This test provides a new internal function that `default.qutrit` uses to
        apply `QutritUnitary` (rather than redefining the gate itself).
        Note: `QutritUnitary` is not in `DefaultQutrit._apply_ops`, and will be
        temporarily added for this test.
        """
        dev = qml.device("default.qutrit", wires=1)

        # Create a dummy operation
        expected_test_output = np.ones(1)
        supported_gate_application = lambda *args, **kwargs: expected_test_output

        with monkeypatch.context() as m:
            # Set the internal ops implementations dict
            m.setattr(dev, "_apply_ops", {"QutritUnitary": supported_gate_application})

            test_state = np.array([1, 0, 0])
            op = (
                qml.QutritUnitary(TSHIFT, wires=0)
                if not inverse
                else qml.QutritUnitary(TSHIFT, wires=0).inv()
            )
            spy_unitary = mocker.spy(dev, "_apply_unitary")

            res = dev._apply_operation(test_state, op)
            assert np.allclose(res, expected_test_output)
            spy_unitary.assert_not_called()


class TestDensityMatrix:
    """Unit tests for the internal density_matrix method"""

    output = np.array([[0, 1, 0, 0, 1, 0, 0, 0, 0]]) / np.sqrt(2)
    output_0 = np.array([[1, 1, 0]]) / np.sqrt(2)
    output_1 = np.array([[0, 1, 0]])
    density_matrix_data = [
        (Wires([0, 1]), output.T @ output),
        (Wires([1, 0]), output.T @ output),
        (Wires([0]), output_0.T @ output_0),
        (Wires([1]), output_1.T @ output_1),
    ]

    @pytest.mark.parametrize("wires, expected", density_matrix_data)
    def test_density_matrix_all_wires(self, qutrit_device_2_wires, wires, expected):
        """Test that the density matrix is correct for the requested wires"""

        ops = [
            qml.QutritUnitary(U_thadamard_01, wires=0),
            qml.QutritUnitary(TSHIFT, wires=1),
        ]
        qutrit_device_2_wires.apply(ops)

        assert np.allclose(qutrit_device_2_wires.density_matrix(wires), expected)<|MERGE_RESOLUTION|>--- conflicted
+++ resolved
@@ -22,16 +22,15 @@
 from pennylane.devices.default_qutrit import DefaultQutrit
 from pennylane.wires import Wires, WireError
 
-<<<<<<< HEAD
-from gate_data import TSHIFT, TCLOCK, TSWAP, TADD
-
-OMEGA = np.exp(2 * np.pi * 1j / 3)
-=======
 from gate_data import OMEGA, TSHIFT, TCLOCK, TSWAP, TADD
->>>>>>> 91b4feb8
-
-
-U_thadamard_01 = np.array([[1, 1, 0], [1, -1, 0], [0, 0, np.sqrt(2)]]) / np.sqrt(2)
+
+
+U_thadamard_01 = np.multiply(
+    1 / np.sqrt(2),
+    np.array(
+        [[1, 1, 0], [1, -1, 0], [0, 0, np.sqrt(2)]],
+    ),
+)
 
 U_x_02 = np.array([[0, 0, 1], [0, 1, 0], [1, 0, 0]], dtype=np.complex128)
 
@@ -65,6 +64,7 @@
 # TODO: Add tests for operations that will have custom internal implementations for default.qutrit once added
 # TODO: Add tests for inverse decomposition once decomposible operations are added
 # TODO: Add tests for verifying correct behaviour of different observables on default qutrit device.
+# TODO: Add tests for devices with shots for testing correct behaviour of sample
 
 
 class TestApply:
@@ -378,17 +378,6 @@
     # TODO: Add test for expval of non-parametrized observables
 
     @pytest.mark.parametrize(
-<<<<<<< HEAD
-        "operation,input,expected_output,par",
-        [
-            (qml.THermitian, [1, 0, 0], 1, [[1, 1j, 0], [-1j, 1, 0], [0, 0, 1]]),
-            (qml.THermitian, [0, 1, 0], 1, [[1, 1j, 0], [-1j, 1, 0], [0, 0, 1]]),
-            (
-                qml.THermitian,
-                [1 / math.sqrt(3), -1 / math.sqrt(3), 1j / math.sqrt(3)],
-                1,
-                [[1, 1j, 0], [-1j, 1, 0], [0, 0, 1]],
-=======
         "observable,state,expected_output,mat",
         [
             (qml.THermitian, [1, 0, 0], 1, [[1, 1j, 0], [-1j, 1, 0], [0, 0, 1]]),
@@ -398,21 +387,10 @@
                 [1 / math.sqrt(3), -1 / math.sqrt(3), 1j / math.sqrt(3)],
                 0,
                 [[0, -1j, 0], [1j, 0, 0], [0, 0, 0]],
->>>>>>> 91b4feb8
             ),
         ],
     )
     def test_expval_single_wire_with_parameters(
-<<<<<<< HEAD
-        self, qutrit_device_1_wire, tol, operation, input, expected_output, par
-    ):
-        """Tests that expectation values are properly calculated for single-wire observables with parameters."""
-
-        obs = operation(np.array(par), wires=[0])
-
-        qutrit_device_1_wire.reset()
-        qutrit_device_1_wire._state = np.array(input).reshape([3])
-=======
         self, qutrit_device_1_wire, tol, observable, state, expected_output, mat
     ):
         """Tests that expectation values are properly calculated for single-wire observables with parameters."""
@@ -421,7 +399,6 @@
 
         qutrit_device_1_wire.reset()
         qutrit_device_1_wire._state = np.array(state).reshape([3])
->>>>>>> 91b4feb8
         qutrit_device_1_wire.apply([], obs.diagonalizing_gates())
         res = qutrit_device_1_wire.expval(obs)
 
@@ -429,12 +406,6 @@
 
     A = np.array([[1, 0, 0], [0, -1, 0], [0, 0, 2]])
     B = np.array([[4, 0, 0], [0, -2, 0], [0, 0, 1]])
-<<<<<<< HEAD
-    obs = np.kron(A, B)
-
-    @pytest.mark.parametrize(
-        "operation,input,expected_output,par",
-=======
     obs_1 = np.kron(A, B)
 
     C = np.array([[0, -1j, 0], [1j, 0, 0], [0, 0, 0]])
@@ -443,53 +414,23 @@
 
     @pytest.mark.parametrize(
         "observable,state,expected_output,mat",
->>>>>>> 91b4feb8
         [
             (
                 qml.THermitian,
                 [1 / math.sqrt(3), 0, 1 / math.sqrt(3), 1 / math.sqrt(3), 0, 0, 0, 0, 0],
                 1 / 3,
-<<<<<<< HEAD
-                obs,
-=======
                 obs_1,
->>>>>>> 91b4feb8
             ),
             (
                 qml.THermitian,
                 [0, 0, 0, 0, 0, 0, 0, 0, 1],
                 2,
-<<<<<<< HEAD
-                obs,
-=======
                 obs_1,
->>>>>>> 91b4feb8
             ),
             (
                 qml.THermitian,
                 [0.5, 0, 0, 0.5, 0, 0, 0, 0, 1 / math.sqrt(2)],
                 1,
-<<<<<<< HEAD
-                obs,
-            ),
-            (
-                qml.THermitian,
-                [0, 0, 1 / math.sqrt(2), 1 / math.sqrt(2), 0, 0, 0, 0, 0],
-                -1.5,
-                obs,
-            ),
-            (
-                qml.THermitian,
-                np.array([1 / 3] * 9),
-                2 / 3,
-                obs,
-            ),
-            (
-                qml.THermitian,
-                [0, 1 / 2, 0, 1 / 2, 0, 1 / 2, 0, 1 / 2, 0],
-                -11 / 4,
-                obs,
-=======
                 obs_1,
             ),
             (
@@ -519,24 +460,10 @@
                 [0, 0.5, 0, 0.5, 0, 0.5, 0, 0.5, 0],
                 0,
                 obs_2,
->>>>>>> 91b4feb8
             ),
         ],
     )
     def test_expval_two_wires_with_parameters(
-<<<<<<< HEAD
-        self, qutrit_device_2_wires, tol, operation, input, expected_output, par
-    ):
-        """Tests that expectation values are properly calculated for two-wire observables with parameters."""
-
-        obs = operation(np.array(par), wires=[0, 1])
-
-        qutrit_device_2_wires.reset()
-        qutrit_device_2_wires._state = np.array(input).reshape([3] * 2)
-        qutrit_device_2_wires.apply([], obs.diagonalizing_gates())
-        res = qutrit_device_2_wires.expval(obs)
-        print(res, expected_output)
-=======
         self, qutrit_device_2_wires, tol, observable, state, expected_output, mat
     ):
         """Tests that expectation values are properly calculated for two-wire observables with parameters."""
@@ -547,7 +474,6 @@
         qutrit_device_2_wires._state = np.array(state).reshape([3] * 2)
         qutrit_device_2_wires.apply([], obs.diagonalizing_gates())
         res = qutrit_device_2_wires.expval(obs)
->>>>>>> 91b4feb8
         assert np.isclose(res, expected_output, atol=tol, rtol=0)
 
     def test_expval_estimate(self):
@@ -557,22 +483,13 @@
 
         @qml.qnode(dev)
         def circuit():
-<<<<<<< HEAD
-            return qml.expval(qml.THermitian(np.array([[0, 1, 0], [1, 0, 0], [0, 0, 1]]), wires=0))
-=======
             return qml.expval(qml.THermitian(np.array([[0, 1, 0], [1, 0, 0], [0, 0, 0]]), wires=0))
->>>>>>> 91b4feb8
 
         expval = circuit()
 
         # With 3 samples we are guaranteed to see a difference between
-<<<<<<< HEAD
-        # an estimated variance an an analytically calculated one
-        assert expval != 1.0
-=======
         # an estimated expectation value and an analytically calculated one
         assert not np.isclose(expval, 0.0)
->>>>>>> 91b4feb8
 
 
 class TestVar:
@@ -581,11 +498,7 @@
     # TODO: Add test for var of non-parametrized observables
 
     @pytest.mark.parametrize(
-<<<<<<< HEAD
-        "operation,input,expected_output,par",
-=======
         "observable,state,expected_output,mat",
->>>>>>> 91b4feb8
         [
             (qml.THermitian, [1, 0, 0], 1, [[1, 1j, 0], [-1j, 1, 0], [0, 0, 1]]),
             (qml.THermitian, [0, 1, 0], 1, [[1, 1j, 0], [-1j, 1, 0], [0, 0, 1]]),
@@ -598,19 +511,6 @@
         ],
     )
     def test_var_single_wire_with_parameters(
-<<<<<<< HEAD
-        self, qutrit_device_1_wire, tol, operation, input, expected_output, par
-    ):
-        """Tests that variances are properly calculated for single-wire observables with parameters."""
-
-        obs = operation(np.array(par), wires=[0])
-
-        qutrit_device_1_wire.reset()
-        qutrit_device_1_wire._state = np.array(input).reshape([3])
-        qutrit_device_1_wire.apply([], obs.diagonalizing_gates())
-        res = qutrit_device_1_wire.var(obs)
-        print(res, expected_output)
-=======
         self, qutrit_device_1_wire, tol, observable, state, expected_output, mat
     ):
         """Tests that variances are properly calculated for single-wire observables with parameters."""
@@ -621,18 +521,11 @@
         qutrit_device_1_wire._state = np.array(state).reshape([3])
         qutrit_device_1_wire.apply([], obs.diagonalizing_gates())
         res = qutrit_device_1_wire.var(obs)
->>>>>>> 91b4feb8
 
         assert np.isclose(res, expected_output, atol=tol, rtol=0)
 
     A = np.array([[1, 0, 0], [0, -1, 0], [0, 0, 2]])
     B = np.array([[4, 0, 0], [0, -2, 0], [0, 0, 1]])
-<<<<<<< HEAD
-    obs = np.kron(A, B)
-
-    @pytest.mark.parametrize(
-        "operation,input,expected_output,par",
-=======
     obs_1 = np.kron(A, B)
 
     C = np.array([[0, -1j, 0], [1j, 0, 0], [0, 0, 0]])
@@ -641,51 +534,28 @@
 
     @pytest.mark.parametrize(
         "observable,state,expected_output,mat",
->>>>>>> 91b4feb8
         [
             (
                 qml.THermitian,
                 [1 / math.sqrt(3), 0, 1 / math.sqrt(3), 1 / math.sqrt(3), 0, 0, 0, 0, 0],
                 10.88888889,
-<<<<<<< HEAD
-                obs,
-=======
                 obs_1,
->>>>>>> 91b4feb8
             ),
             (
                 qml.THermitian,
                 [0, 0, 0, 0, 0, 0, 0, 0, 1],
                 0,
-<<<<<<< HEAD
-                obs,
-=======
                 obs_1,
->>>>>>> 91b4feb8
             ),
             (
                 qml.THermitian,
                 [0.5, 0, 0, 0.5, 0, 0, 0, 0, 1 / math.sqrt(2)],
                 9,
-<<<<<<< HEAD
-                obs,
-=======
                 obs_1,
->>>>>>> 91b4feb8
             ),
             (
                 qml.THermitian,
                 [0, 0, 1 / math.sqrt(2), 1 / math.sqrt(2), 0, 0, 0, 0, 0],
-<<<<<<< HEAD
-                6.25,
-                obs,
-            ),
-            (
-                qml.THermitian,
-                np.array([1 / 3] * 9),
-                13.55555556,
-                obs,
-=======
                 18,
                 obs_2,
             ),
@@ -694,35 +564,16 @@
                 [1 / 3] * 9,
                 30.22222,
                 obs_2,
->>>>>>> 91b4feb8
             ),
             (
                 qml.THermitian,
                 [0, 1 / 2, 0, 1 / 2, 0, 1 / 2, 0, 1 / 2, 0],
-<<<<<<< HEAD
-                1.6875,
-                obs,
-=======
                 20,
                 obs_2,
->>>>>>> 91b4feb8
             ),
         ],
     )
     def test_var_two_wires_with_parameters(
-<<<<<<< HEAD
-        self, qutrit_device_2_wires, tol, operation, input, expected_output, par
-    ):
-        """Tests that variances are properly calculated for two-wire observables with parameters."""
-
-        obs = operation(np.array(par), wires=[0, 1])
-
-        qutrit_device_2_wires.reset()
-        qutrit_device_2_wires._state = np.array(input).reshape([3] * 2)
-        qutrit_device_2_wires.apply([], obs.diagonalizing_gates())
-        res = qutrit_device_2_wires.var(obs)
-        print(res, expected_output)
-=======
         self, qutrit_device_2_wires, tol, observable, state, expected_output, mat
     ):
         """Tests that variances are properly calculated for two-wire observables with parameters."""
@@ -733,7 +584,6 @@
         qutrit_device_2_wires._state = np.array(state).reshape([3] * 2)
         qutrit_device_2_wires.apply([], obs.diagonalizing_gates())
         res = qutrit_device_2_wires.var(obs)
->>>>>>> 91b4feb8
         assert np.isclose(res, expected_output, atol=tol, rtol=0)
 
     def test_var_estimate(self):
@@ -743,22 +593,13 @@
 
         @qml.qnode(dev)
         def circuit():
-<<<<<<< HEAD
-            return qml.var(qml.THermitian(np.array([[0, 1, 0], [1, 0, 0], [0, 0, 1]]), wires=0))
-=======
             return qml.var(qml.THermitian(np.array([[0, 1, 0], [1, 0, 0], [0, 0, 0]]), wires=0))
->>>>>>> 91b4feb8
 
         var = circuit()
 
         # With 3 samples we are guaranteed to see a difference between
-<<<<<<< HEAD
-        # an estimated variance an an analytically calculated one
-        assert var != 1.0
-=======
         # an estimated variance and an analytically calculated one
         assert not np.isclose(var, 1.0)
->>>>>>> 91b4feb8
 
 
 class TestSample:
@@ -894,15 +735,9 @@
         """Test that a tensor product involving two Hermitian matrices works correctly"""
         dev = qml.device("default.qutrit", wires=3)
 
-<<<<<<< HEAD
-        A1 = np.array([[3, 0, 0], [0, -3, 0], [0, 0, -2]])
-
-        A = np.array([[1, 0, 0], [0, -1, 0], [0, 0, 2]])
-=======
         A1 = np.array([[1, 2, 3], [2, 1, 3], [3, 3, 2]])
 
         A = np.array([[0, -1j, 0], [1j, 0, 0], [0, 0, 0]])
->>>>>>> 91b4feb8
         B = np.array([[4, 0, 0], [0, -2, 0], [0, 0, 1]])
         A2 = np.kron(A, B)
 
@@ -919,19 +754,11 @@
 
         res = dev.expval(obs)
 
-<<<<<<< HEAD
-        expected = 8
-        assert np.allclose(res, expected, atol=tol, rtol=0)
-
-    def test_hermitian_two_wires_identity_expectation(self, tol):
-        """Test that a tensor product involving an Hermitian matrix for two wires and the identity works correctly"""
-=======
         expected = 0.0
         assert np.allclose(res, expected, atol=tol, rtol=0)
 
     def test_hermitian_two_wires_identity_expectation(self, tol):
         """Test that a tensor product involving a Hermitian matrix for two wires and the identity works correctly"""
->>>>>>> 91b4feb8
         dev = qml.device("default.qutrit", wires=3)
 
         A = np.array([[-2, 0, 0], [0, 8, 0], [0, 0, -1]])
