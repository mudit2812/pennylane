--- conflicted
+++ resolved
@@ -22,11 +22,7 @@
 from pennylane.devices.default_qutrit import DefaultQutrit
 from pennylane.wires import Wires, WireError
 
-<<<<<<< HEAD
-from gate_data import OMEGA, TSHIFT, TCLOCK, TSWAP, TADD
-=======
 from gate_data import OMEGA, TSHIFT, TCLOCK, TSWAP, TADD, GELL_MANN
->>>>>>> 8daabef9
 
 
 U_thadamard_01 = np.multiply(
@@ -119,11 +115,7 @@
     def test_apply_operation_single_wire_no_parameters_inverse(
         self, qutrit_device_1_wire, tol, operation, input, expected_output, subspace
     ):
-<<<<<<< HEAD
-        """Tests that applying an operation yields the expected output state for single wire
-=======
         """Tests that applying an inverse operation yields the expected output state for single wire
->>>>>>> 8daabef9
         operations that have no parameters."""
 
         qutrit_device_1_wire._state = np.array(input, dtype=qutrit_device_1_wire.C_DTYPE)
@@ -146,15 +138,12 @@
             np.array([0, 1 / math.sqrt(2), 0, 0, 0, 0, 0, 0, 1 / math.sqrt(2)]),
             None,
         ),
-<<<<<<< HEAD
-=======
         (
             qml.TSWAP,
             [0, 0, 0, -1j / math.sqrt(3), 0, 0, 0, -1 / math.sqrt(3), 1j / math.sqrt(3)],
             np.array([0, -1j / math.sqrt(3), 0, 0, 0, -1 / math.sqrt(3), 0, 0, 1j / math.sqrt(3)]),
             None,
         ),
->>>>>>> 8daabef9
     ]
 
     test_data_tadd = [
@@ -165,15 +154,12 @@
             np.array([0, 0, 0, 0, 1 / math.sqrt(2), 0, 1 / math.sqrt(2), 0, 0]),
             None,
         ),
-<<<<<<< HEAD
-=======
         (
             qml.TAdd,
             [0, 0.5, -0.5, 0, -0.5 * 1j, 0, 0, 0, 0.5 * 1j],
             np.array([0, 0.5, -0.5, 0, 0, -0.5 * 1j, 0, 0.5 * 1j, 0]),
             None,
         ),
->>>>>>> 8daabef9
     ]
 
     test_data_tadd_inv = [
@@ -184,15 +170,12 @@
             np.array([0, 0, 0, 1 / math.sqrt(2), 0, 0, 0, 1 / math.sqrt(2), 0]),
             None,
         ),
-<<<<<<< HEAD
-=======
         (
             qml.TAdd,
             [0, 0.5, -0.5, 0, 0, -0.5 * 1j, 0, 0.5 * 1j, 0],
             np.array([0, 0.5, -0.5, 0, -0.5 * 1j, 0, 0, 0, 0.5 * 1j]),
             None,
         ),
->>>>>>> 8daabef9
     ]
 
     all_two_wires_no_parameters = test_data_two_wires_no_parameters + test_data_tadd
@@ -230,11 +213,7 @@
     def test_apply_operation_two_wires_no_parameters_inverse(
         self, qutrit_device_2_wires, tol, operation, input, expected_output, subspace
     ):
-<<<<<<< HEAD
-        """Tests that applying an operation yields the expected output state for two wire
-=======
         """Tests that applying an inverse operation yields the expected output state for two wire
->>>>>>> 8daabef9
         operations that have no parameters."""
 
         qutrit_device_2_wires._state = np.array(input, dtype=qutrit_device_2_wires.C_DTYPE).reshape(
@@ -1232,19 +1211,12 @@
     def test_apply_two_qutrit_op(self, op, method, inverse):
         """Test if the application of two qutrit operations is correct."""
         state_out = method(self.state, axes=[0, 1], inverse=inverse)
-<<<<<<< HEAD
-        op = op(wires=[0, 1])
-        matrix = op.inv().matrix() if inverse else op.matrix()
-=======
         op1 = op(wires=[0, 1])
         matrix = op1.inv().matrix() if inverse else op1.matrix()
->>>>>>> 8daabef9
         matrix = matrix.reshape((3, 3, 3, 3))
         state_out_einsum = np.einsum("abcd,cdjk->abjk", matrix, self.state)
         assert np.allclose(state_out, state_out_einsum)
 
-<<<<<<< HEAD
-=======
     @pytest.mark.parametrize("op, method", two_qutrit_ops)
     def test_apply_two_qutrit_op_reverse(self, op, method, inverse):
         """Test if the application of two qutrit operations is correct when the
@@ -1256,7 +1228,6 @@
         state_out_einsum = np.einsum("badc,cdjk->abjk", matrix, self.state)
         assert np.allclose(state_out, state_out_einsum)
 
->>>>>>> 8daabef9
 
 class TestApplyOperationUnit:
     """Unit tests for the internal _apply_operation method."""
