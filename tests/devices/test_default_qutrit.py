--- conflicted
+++ resolved
@@ -22,11 +22,7 @@
 from pennylane.devices.default_qutrit import DefaultQutrit
 from pennylane.wires import Wires, WireError
 
-<<<<<<< HEAD
-from gate_data import TSHIFT, TCLOCK, TSWAP, TADD, GELL_MANN
-=======
-from gate_data import OMEGA, TSHIFT, TCLOCK, TSWAP, TADD
->>>>>>> 8d8d93a4
+from gate_data import OMEGA, TSHIFT, TCLOCK, TSWAP, TADD, GELL_MANN
 
 
 U_thadamard_01 = np.multiply(
@@ -411,15 +407,11 @@
     ):
         """Tests that expectation values are properly calculated for single-wire observables with parameters."""
 
-<<<<<<< HEAD
         obs = (
             operation(par, wires=[0])
             if isinstance(par, int)
             else operation(np.array(par), wires=[0])
         )
-=======
-        obs = observable(np.array(mat), wires=[0])
->>>>>>> 8d8d93a4
 
         qutrit_device_1_wire.reset()
         qutrit_device_1_wire._state = np.array(state).reshape([3])
@@ -553,15 +545,11 @@
     ):
         """Tests that variances are properly calculated for single-wire observables with parameters."""
 
-<<<<<<< HEAD
         obs = (
             operation(par, wires=[0])
             if isinstance(par, int)
             else operation(np.array(par), wires=[0])
         )
-=======
-        obs = observable(np.array(mat), wires=[0])
->>>>>>> 8d8d93a4
 
         qutrit_device_1_wire.reset()
         qutrit_device_1_wire._state = np.array(state).reshape([3])
@@ -630,10 +618,7 @@
         qutrit_device_2_wires._state = np.array(state).reshape([3] * 2)
         qutrit_device_2_wires.apply([], obs.diagonalizing_gates())
         res = qutrit_device_2_wires.var(obs)
-<<<<<<< HEAD
-
-=======
->>>>>>> 8d8d93a4
+
         assert np.isclose(res, expected_output, atol=tol, rtol=0)
 
     def test_var_estimate(self):
