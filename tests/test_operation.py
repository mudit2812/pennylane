--- conflicted
+++ resolved
@@ -789,16 +789,6 @@
         with pytest.raises(ValueError, match="Cannot raise an Operator"):
             _ = DummyOp(wires=[0]) ** DummyOp(wires=[0])
 
-<<<<<<< HEAD
-    def test_sum_with_scalar(self):
-        """Test the __sum__ dunder method with a scalar value."""
-        sum_op = 5 + qml.PauliX(0)
-        final_op = qml.ops.Sum(qml.ops.s_prod(5, qml.Identity(0)), qml.PauliX(0))
-        # TODO: Use qml.equal when fixed.
-        assert np.allclose(sum_op.matrix(), final_op.matrix(), rtol=0)
-
-    def test_dunder_methods(self):
-=======
     def test_sum_with_operator(self):
         """Test the __sum__ dunder method with two operators."""
         sum_op = qml.PauliX(0) + qml.RX(1, 0)
@@ -839,7 +829,6 @@
         assert np.allclose(a=sum_op.matrix(), b=final_op.matrix(), rtol=0)
 
     def test_sub_rsub_and_neg_dunder_methods(self):
->>>>>>> a74a1bd6
         """Test the __sub__, __rsub__ and __neg__ dunder methods."""
         sum_op = qml.PauliX(0) - 5
         sum_op_2 = -(5 - qml.PauliX(0))
@@ -848,8 +837,6 @@
         neg_op = -qml.PauliX(0)
         assert np.allclose(a=neg_op.matrix(), b=np.array([[0, -1], [-1, 0]]), rtol=0)
 
-<<<<<<< HEAD
-=======
     def test_mul_with_scalar(self):
         """Test the __mul__ dunder method with a scalar value."""
         sprod_op = 4 * qml.RX(1, 0)
@@ -885,7 +872,6 @@
         with pytest.raises(ValueError, match="Can only perform tensor products between operators."):
             _ = qml.PauliX(0) @ "dummy"
 
->>>>>>> a74a1bd6
 
 class TestInverse:
     """Test inverse of operations"""
