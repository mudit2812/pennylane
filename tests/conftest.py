--- conflicted
+++ resolved
@@ -159,9 +159,8 @@
     yield None
     qml.Hermitian._eigs = {}
 
-
-<<<<<<< HEAD
-##########################INTERFACES####################################
+    
+#######################################################################
 
 try:
     import tensorflow as tf
@@ -188,6 +187,14 @@
 
 
 def pytest_collection_modifyitems(items, config):
+    # python 3.4/3.5 compat: rootdir = pathlib.Path(str(config.rootdir))
+    rootdir = pathlib.Path(config.rootdir)
+    for item in items:
+        rel_path = pathlib.Path(item.fspath).relative_to(rootdir)
+        if "qchem" in rel_path.parts:
+            mark = getattr(pytest.mark, "qchem")
+            item.add_marker(mark)
+            
     for item in items:
         markers = {mark.name for mark in item.iter_markers()}
         if not any(elem in ["autograd", "torch", "tf", "jax"] for elem in markers) or not markers:
@@ -225,13 +232,3 @@
                 "\nTest {} only runs with {} interfaces(s), "
                 "but {} interface provided".format(item.nodeid, allowed_interfaces, b)
             )
-=======
-def pytest_collection_modifyitems(config, items):
-    # python 3.4/3.5 compat: rootdir = pathlib.Path(str(config.rootdir))
-    rootdir = pathlib.Path(config.rootdir)
-    for item in items:
-        rel_path = pathlib.Path(item.fspath).relative_to(rootdir)
-        if "qchem" in rel_path.parts:
-            mark = getattr(pytest.mark, "qchem")
-            item.add_marker(mark)
->>>>>>> 4717900f
