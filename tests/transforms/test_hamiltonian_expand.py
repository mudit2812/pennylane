# Copyright 2018-2020 Xanadu Quantum Technologies Inc.

# Licensed under the Apache License, Version 2.0 (the "License");
# you may not use this file except in compliance with the License.
# You may obtain a copy of the License at

#     http://www.apache.org/licenses/LICENSE-2.0

# Unless required by applicable law or agreed to in writing, software
# distributed under the License is distributed on an "AS IS" BASIS,
# WITHOUT WARRANTIES OR CONDITIONS OF ANY KIND, either express or implied.
# See the License for the specific language governing permissions and
# limitations under the License.

import pytest
import numpy as np
import pennylane as qml
import pennylane.tape
from pennylane.interfaces.autograd import AutogradInterface

"""Defines the device used for all tests"""

dev = qml.device("default.qubit", wires=4)

"""Defines circuits to be used in queueing/output tests"""

H1 = qml.Hamiltonian([1.5], [qml.PauliZ(0) @ qml.PauliZ(1)])

with pennylane.tape.QuantumTape() as tape1:
    qml.PauliX(0)
<<<<<<< HEAD
    H1 = qml.Hamiltonian([1.5], [qml.PauliZ(0) @ qml.PauliZ(1)], do_queue=False)
=======
>>>>>>> b0d04c2b
    qml.expval(H1)

H2 = qml.Hamiltonian(
    [1, 3, -2, 1, 1],
    [
        qml.PauliX(0) @ qml.PauliZ(2),
        qml.PauliZ(2),
        qml.PauliX(0),
        qml.PauliX(2),
        qml.PauliZ(0) @ qml.PauliX(1),
    ],
)

with pennylane.tape.QuantumTape() as tape2:
    qml.Hadamard(0)
    qml.Hadamard(1)
    qml.PauliZ(1)
    qml.PauliX(2)
<<<<<<< HEAD

    H2 = qml.Hamiltonian(
        [1, 3, -2, 1, 1],
        [
            qml.PauliX(0) @ qml.PauliZ(2),
            qml.PauliZ(2),
            qml.PauliX(0),
            qml.PauliX(2),
            qml.PauliZ(0) @ qml.PauliX(1),
        ],
        do_queue=False,
    )
=======
>>>>>>> b0d04c2b
    qml.expval(H2)

H3 = 1.5 * qml.PauliZ(0) @ qml.PauliZ(1) + 0.3 * qml.PauliX(1)

with qml.tape.QuantumTape() as tape3:
    qml.PauliX(0)
    qml.expval(H3)


H4 = (
    qml.PauliX(0) @ qml.PauliZ(2)
    + 3 * qml.PauliZ(2)
    - 2 * qml.PauliX(0)
    + qml.PauliZ(2)
    + qml.PauliZ(2)
)
H4 += qml.PauliZ(0) @ qml.PauliX(1) @ qml.PauliY(2)

with qml.tape.QuantumTape() as tape4:
    qml.Hadamard(0)
    qml.Hadamard(1)
    qml.PauliZ(1)
    qml.PauliX(2)

    qml.expval(H4)

TAPES = [tape1, tape2, tape3, tape4]
OUTPUTS = [-1.5, -6, -1.5, -8]


class TestHamiltonianExpval:
    """Tests for the hamiltonian_expand transform"""

    @pytest.mark.parametrize(("tape", "output"), zip(TAPES, OUTPUTS))
    def test_hamiltonians(self, tape, output):
        """Tests that the hamiltonian_expand transform returns the correct value"""

        tapes, fn = qml.transforms.hamiltonian_expand(tape)
        results = dev.batch_execute(tapes)
        expval = fn(results)

        assert np.isclose(output, expval)

    @pytest.mark.parametrize(("tape", "output"), zip(TAPES, OUTPUTS))
    def test_hamiltonians_no_grouping(self, tape, output):
        """Tests that the hamiltonian_expand transform returns the correct value
        if we switch grouping off"""

        tapes, fn = qml.transforms.hamiltonian_expand(tape, group=False)
        results = dev.batch_execute(tapes)
        expval = fn(results)

        assert np.isclose(output, expval)

    def test_number_of_tapes(self):
        """Tests that the the correct number of tapes is produced"""

        H = qml.Hamiltonian([1.0, 2.0, 3.0], [qml.PauliZ(0), qml.PauliX(1), qml.PauliX(0)])

        with qml.tape.QuantumTape() as tape:
            qml.Hadamard(wires=0)
            qml.CNOT(wires=[0, 1])
            qml.PauliX(wires=2)
            qml.expval(H)

        tapes, fn = qml.transforms.hamiltonian_expand(tape, group=False)
        assert len(tapes) == 3

        tapes, fn = qml.transforms.hamiltonian_expand(tape, group=True)
        assert len(tapes) == 2

    def test_hamiltonian_error(self):

        with pennylane.tape.QuantumTape() as tape:
            qml.expval(qml.PauliZ(0))

        with pytest.raises(ValueError, match=r"Passed tape must end in"):
            tapes, fn = qml.transforms.hamiltonian_expand(tape)

    def test_hamiltonian_dif_autograd(self):
        """Tests that the hamiltonian_expand tape transform is differentiable with the Autograd interface"""

        H = qml.Hamiltonian(
            [-0.2, 0.5, 1], [qml.PauliX(1), qml.PauliZ(1) @ qml.PauliY(2), qml.PauliZ(0)]
        )
<<<<<<< HEAD
=======
        H.group()
>>>>>>> b0d04c2b
        var = [
            np.array(0.1),
            np.array(0.67),
            np.array(0.3),
            np.array(0.4),
            np.array(-0.5),
            np.array(0.7),
            np.array(0.4),
            np.array(-0.5),
            np.array(0.7),
        ]
        output = 0.42294409781940356
        output2 = [
            9.68883500e-02,
            -2.90832724e-01,
            -1.04448033e-01,
            -1.94289029e-09,
            3.50307411e-01,
            -3.41123470e-01,
            [0.0, 0.0, 0.0],
        ]

        with qml.tape.JacobianTape() as tape:
            for i in range(2):
                qml.RX(np.array(0), wires=0)
                qml.RX(np.array(0), wires=1)
                qml.RX(np.array(0), wires=2)
                qml.CNOT(wires=[0, 1])
                qml.CNOT(wires=[1, 2])
                qml.CNOT(wires=[2, 0])

            qml.expval(H)

        AutogradInterface.apply(tape)

        def cost(x):
            tape.set_parameters(x, trainable_only=False)
            tapes, fn = qml.transforms.hamiltonian_expand(tape)
            res = [t.execute(dev) for t in tapes]
            return fn(res)

        assert np.isclose(cost(var), output)
        grad = qml.grad(cost)(var)
        for g, o in zip(grad, output2):
            assert np.allclose(g, o)

    def test_hamiltonian_dif_tensorflow(self):
        """Tests that the hamiltonian_expand tape transform is differentiable with the Tensorflow interface"""

        tf = pytest.importorskip("tensorflow")
        from pennylane.interfaces.tf import TFInterface

        H = qml.Hamiltonian(
            [-0.2, 0.5, 1], [qml.PauliX(1), qml.PauliZ(1) @ qml.PauliY(2), qml.PauliZ(0)]
        )
        H.group()
        var = tf.Variable([[0.1, 0.67, 0.3], [0.4, -0.5, 0.7]], dtype=tf.float64)
        output = 0.42294409781940356
        output2 = [
            9.68883500e-02,
            -2.90832724e-01,
            -1.04448033e-01,
            -1.94289029e-09,
            3.50307411e-01,
            -3.41123470e-01,
        ]

        with tf.GradientTape() as gtape:
            with qml.tape.JacobianTape() as tape:
                for i in range(2):
                    qml.RX(var[i, 0], wires=0)
                    qml.RX(var[i, 1], wires=1)
                    qml.RX(var[i, 2], wires=2)
                    qml.CNOT(wires=[0, 1])
                    qml.CNOT(wires=[1, 2])
                    qml.CNOT(wires=[2, 0])
                qml.expval(H)

            TFInterface.apply(tape)
            tapes, fn = qml.transforms.hamiltonian_expand(tape)
            res = fn([t.execute(dev) for t in tapes])

            assert np.isclose(res, output)

            g = gtape.gradient(res, var)
            assert np.allclose(list(g[0]) + list(g[1]), output2)
            # TODO(Maria): test Hamiltonian params<|MERGE_RESOLUTION|>--- conflicted
+++ resolved
@@ -28,10 +28,7 @@
 
 with pennylane.tape.QuantumTape() as tape1:
     qml.PauliX(0)
-<<<<<<< HEAD
     H1 = qml.Hamiltonian([1.5], [qml.PauliZ(0) @ qml.PauliZ(1)], do_queue=False)
-=======
->>>>>>> b0d04c2b
     qml.expval(H1)
 
 H2 = qml.Hamiltonian(
@@ -50,8 +47,6 @@
     qml.Hadamard(1)
     qml.PauliZ(1)
     qml.PauliX(2)
-<<<<<<< HEAD
-
     H2 = qml.Hamiltonian(
         [1, 3, -2, 1, 1],
         [
@@ -63,8 +58,6 @@
         ],
         do_queue=False,
     )
-=======
->>>>>>> b0d04c2b
     qml.expval(H2)
 
 H3 = 1.5 * qml.PauliZ(0) @ qml.PauliZ(1) + 0.3 * qml.PauliX(1)
@@ -150,10 +143,7 @@
         H = qml.Hamiltonian(
             [-0.2, 0.5, 1], [qml.PauliX(1), qml.PauliZ(1) @ qml.PauliY(2), qml.PauliZ(0)]
         )
-<<<<<<< HEAD
-=======
-        H.group()
->>>>>>> b0d04c2b
+
         var = [
             np.array(0.1),
             np.array(0.67),
@@ -209,7 +199,6 @@
         H = qml.Hamiltonian(
             [-0.2, 0.5, 1], [qml.PauliX(1), qml.PauliZ(1) @ qml.PauliY(2), qml.PauliZ(0)]
         )
-        H.group()
         var = tf.Variable([[0.1, 0.67, 0.3], [0.4, -0.5, 0.7]], dtype=tf.float64)
         output = 0.42294409781940356
         output2 = [
@@ -239,5 +228,4 @@
             assert np.isclose(res, output)
 
             g = gtape.gradient(res, var)
-            assert np.allclose(list(g[0]) + list(g[1]), output2)
-            # TODO(Maria): test Hamiltonian params+            assert np.allclose(list(g[0]) + list(g[1]), output2)