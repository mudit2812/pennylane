--- conflicted
+++ resolved
@@ -30,16 +30,12 @@
     qml.TRX(0.123, wires=0, subspace=[0, 1]),
     qml.TRX(0.123, wires=0, subspace=[0, 2]),
     qml.TRX(0.123, wires=0, subspace=[1, 2]),
-<<<<<<< HEAD
     qml.TRY(0.123, wires=0, subspace=[0, 1]),
     qml.TRY(0.123, wires=0, subspace=[0, 2]),
     qml.TRY(0.123, wires=0, subspace=[1, 2]),
     qml.TRZ(0.123, wires=0, subspace=[0, 1]),
     qml.TRZ(0.123, wires=0, subspace=[0, 2]),
     qml.TRZ(0.123, wires=0, subspace=[1, 2]),
-=======
-    qml.TRY(0.123, wires=0, subspace=[0, 2]),
->>>>>>> 53560ad7
     qml.QutritUnitary(TSHIFT, wires=0),
     qml.ControlledQutritUnitary(TCLOCK, wires=[0], control_wires=[2]),
 ]
@@ -47,10 +43,7 @@
 BROADCASTED_OPERATIONS = [
     qml.TRX(np.array([0.142, -0.61, 2.3]), wires=0, subspace=[1, 2]),
     qml.TRY(np.array([0.142, -0.61, 2.3]), wires=0, subspace=[0, 2]),
-<<<<<<< HEAD
     qml.TRZ(np.array([0.142, -0.61, 2.3]), wires=0, subspace=[0, 1]),
-=======
->>>>>>> 53560ad7
     qml.QutritUnitary(np.array([TSHIFT, TCLOCK]), wires=0),
     qml.ControlledQutritUnitary(np.array([TSHIFT, TCLOCK]), wires=[0], control_wires=[2]),
 ]
@@ -129,12 +122,9 @@
     (qml.TRY, 0, [0, 1], np.eye(3)),
     (qml.TRY, 0, [1, 2], np.eye(3)),
     (qml.TRY, 0, [0, 2], np.eye(3)),
-<<<<<<< HEAD
     (qml.TRZ, 0, [0, 1], np.eye(3)),
     (qml.TRZ, 0, [1, 2], np.eye(3)),
     (qml.TRZ, 0, [0, 2], np.eye(3)),
-=======
->>>>>>> 53560ad7
     (
         qml.TRX,
         np.pi / 2,
@@ -171,7 +161,6 @@
         [0, 2],
         np.array([[1, 0, -1], [0, np.sqrt(2), 0], [1, 0, 1]]) / np.sqrt(2),
     ),
-<<<<<<< HEAD
     (
         qml.TRZ,
         np.pi / 2,
@@ -190,20 +179,15 @@
         [0, 2],
         np.diag(np.exp([-1j * np.pi / 4, 0, 1j * np.pi / 4])),
     ),
-=======
->>>>>>> 53560ad7
     (qml.TRX, np.pi, [0, 1], -1j * np.array([[0, 1, 0], [1, 0, 0], [0, 0, 1j]])),
     (qml.TRX, np.pi, [1, 2], -1j * np.array([[1j, 0, 0], [0, 0, 1], [0, 1, 0]])),
     (qml.TRX, np.pi, [0, 2], -1j * np.array([[0, 0, 1], [0, 1j, 0], [1, 0, 0]])),
     (qml.TRY, np.pi, [0, 1], np.array([[0, -1, 0], [1, 0, 0], [0, 0, 1]])),
     (qml.TRY, np.pi, [1, 2], np.array([[1, 0, 0], [0, 0, -1], [0, 1, 0]])),
     (qml.TRY, np.pi, [0, 2], np.array([[0, 0, -1], [0, 1, 0], [1, 0, 0]])),
-<<<<<<< HEAD
     (qml.TRZ, np.pi, [0, 1], -1j * np.diag([1, -1, 1j])),
     (qml.TRZ, np.pi, [1, 2], -1j * np.diag([1j, 1, -1])),
     (qml.TRZ, np.pi, [0, 2], -1j * np.diag([1, 1j, -1])),
-=======
->>>>>>> 53560ad7
     (
         qml.TRX,
         np.array([np.pi / 2] * 2),
@@ -252,7 +236,6 @@
             [1, 1], np.array([[1, 0, -1], [0, np.sqrt(2), 0], [1, 0, 1]]) / np.sqrt(2), axes=0
         ),
     ),
-<<<<<<< HEAD
     (
         qml.TRZ,
         np.array([np.pi / 2] * 2),
@@ -271,8 +254,6 @@
         [0, 2],
         np.tensordot([1, 1], np.diag(np.exp([-1j * np.pi / 4, 0, 1j * np.pi / 4])), axes=0),
     ),
-=======
->>>>>>> 53560ad7
 ]
 
 
@@ -305,19 +286,13 @@
 label_data = [
     (qml.TRX(1.23456, wires=0), "TRX", "TRX\n(1.23)", "TRX\n(1)", "TRX\n(1)†"),
     (qml.TRY(1.23456, wires=0), "TRY", "TRY\n(1.23)", "TRY\n(1)", "TRY\n(1)†"),
-<<<<<<< HEAD
     (qml.TRZ(1.23456, wires=0), "TRZ", "TRZ\n(1.23)", "TRZ\n(1)", "TRZ\n(1)†"),
-=======
->>>>>>> 53560ad7
 ]
 
 label_data_broadcasted = [
     (qml.TRX(np.array([1.23, 4.56]), wires=0), "TRX", "TRX", "TRX", "TRX†"),
     (qml.TRY(np.array([1.23, 4.56]), wires=0), "TRY", "TRY", "TRY", "TRY†"),
-<<<<<<< HEAD
     (qml.TRZ(np.array([1.23, 4.56]), wires=0), "TRZ", "TRZ", "TRZ", "TRZ†"),
-=======
->>>>>>> 53560ad7
 ]
 
 
@@ -389,10 +364,7 @@
 pow_parametric_ops = (
     qml.TRX(1.234, wires=0),
     qml.TRY(1.234, wires=0),
-<<<<<<< HEAD
     qml.TRZ(1.234, wires=0),
-=======
->>>>>>> 53560ad7
 )
 
 
@@ -426,10 +398,7 @@
 control_data = [
     (qml.TRX(1.234, wires=0), Wires([])),
     (qml.TRY(1.234, wires=0), Wires([])),
-<<<<<<< HEAD
     (qml.TRZ(1.234, wires=0), Wires([])),
-=======
->>>>>>> 53560ad7
 ]
 
 
@@ -443,12 +412,8 @@
     "op, obs, grad_fn",
     [
         (qml.TRX, qml.GellMann(0, 3), lambda phi: -np.sin(phi)),
-<<<<<<< HEAD
-        (qml.TRY, qml.GellMann(0, 1), lambda phi: np.cos(phi)),
+        (qml.TRY, qml.GellMann(0, 1), np.cos),
         (qml.TRZ, qml.GellMann(0, 3), lambda phi: 0 * phi),
-=======
-        (qml.TRY, qml.GellMann(0, 1), np.cos),
->>>>>>> 53560ad7
     ],
 )
 class TestGrad:
@@ -533,11 +498,7 @@
     @pytest.mark.parametrize("phi", npp.linspace(0, 2 * np.pi, 7))
     @pytest.mark.parametrize("diff_method", diff_methods)
     def test_differentiability_torch(self, op, obs, grad_fn, phi, diff_method, tol):
-<<<<<<< HEAD
-        """Test that parametric operations are differentiable with Torch and the gradient is correct"""
-=======
         """Test that parametrized operations are differentiable with Torch and the gradient is correct"""
->>>>>>> 53560ad7
         import torch
 
         dev = qml.device("default.qutrit", wires=1)
@@ -555,11 +516,7 @@
     @pytest.mark.torch
     @pytest.mark.parametrize("diff_method", diff_methods)
     def test_differentiability_torch_broadcasted(self, op, obs, grad_fn, diff_method, tol):
-<<<<<<< HEAD
-        """Test that differentiation of parametric operations in Torch with broadcasting works."""
-=======
         """Test that differentiation of parametrized operations in Torch with broadcasting works."""
->>>>>>> 53560ad7
         import torch
 
         dev = qml.device("default.qutrit", wires=1)
@@ -579,11 +536,7 @@
     @pytest.mark.parametrize("phi", npp.linspace(0, 2 * np.pi, 7))
     @pytest.mark.parametrize("diff_method", diff_methods)
     def test_differentiability_tf(self, op, obs, grad_fn, phi, diff_method, tol):
-<<<<<<< HEAD
-        """Test that parametric operations are differentiable with TensorFlow and the gradient is correct"""
-=======
         """Test that parametrized operations are differentiable with TensorFlow and the gradient is correct"""
->>>>>>> 53560ad7
         import tensorflow as tf
 
         dev = qml.device("default.qutrit", wires=1)
@@ -604,11 +557,7 @@
     @pytest.mark.tf
     @pytest.mark.parametrize("diff_method", diff_methods)
     def test_differentiability_tf_broadcasted(self, op, obs, grad_fn, diff_method, tol):
-<<<<<<< HEAD
-        """Test that differentiation of parametric operations in TensorFlow with broadcasting works."""
-=======
         """Test that differentiation of parametrized operations in TensorFlow with broadcasting works."""
->>>>>>> 53560ad7
         import tensorflow as tf
 
         dev = qml.device("default.qutrit", wires=1)
