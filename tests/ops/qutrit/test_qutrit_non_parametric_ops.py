--- conflicted
+++ resolved
@@ -282,12 +282,9 @@
     qml.TShift(wires=0),
     qml.TClock(wires=0),
     qml.TAdd(wires=[0, 1]),
-<<<<<<< HEAD
-    qml.THadamard(wires=0),
-=======
     qml.TS(wires=0),
     qml.TT(wires=0),
->>>>>>> 66290d20
+    qml.THadamard(wires=0),
 ]
 
 involution_ops = [
