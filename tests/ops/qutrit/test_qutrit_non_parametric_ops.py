# Copyright 2018-2022 Xanadu Quantum Technologies Inc.

# Licensed under the Apache License, Version 2.0 (the "License");
# you may not use this file except in compliance with the License.
# You may obtain a copy of the License at

#     http://www.apache.org/licenses/LICENSE-2.0

# Unless required by applicable law or agreed to in writing, software
# distributed under the License is distributed on an "AS IS" BASIS,
# WITHOUT WARRANTIES OR CONDITIONS OF ANY KIND, either express or implied.
# See the License for the specific language governing permissions and
# limitations under the License.
"""
Unit tests for the available non-parametric qutrit operations
"""
import pytest
import copy
import numpy as np
from scipy.stats import unitary_group

import pennylane as qml
from pennylane.wires import Wires
from tests.ops.qubit.test_non_parametric_ops import NON_PARAMETRIZED_OPERATIONS

<<<<<<< HEAD
from gate_data import TSHIFT, TCLOCK, TT, TS, TH

TX_01 = np.array([[0, 1, 0], [1, 0, 0], [0, 0, 1]])
TX_02 = np.array([[0, 0, 1], [0, 1, 0], [1, 0, 0]])
TX_12 = np.array([[1, 0, 0], [0, 0, 1], [0, 1, 0]])
TCNOT_01 = np.eye(9)
TCNOT_01[6:, 6:] = TX_01
TCNOT_02 = np.eye(9)
TCNOT_02[6:, 6:] = TX_02
TCNOT_12 = np.eye(9)
TCNOT_12[6:, 6:] = TX_12
=======
from gate_data import TSHIFT, TCLOCK, TADD, TSWAP, TT, TS
>>>>>>> 58a1862a

NON_PARAMETRIZED_OPERATIONS = [
    (qml.TShift, TSHIFT, None),
    (qml.TClock, TCLOCK, None),
<<<<<<< HEAD
    (qml.TX, TX_01, [0, 1]),
    (qml.TX, TX_02, [0, 2]),
    (qml.TX, TX_12, [1, 2]),
=======
    (qml.TAdd, TADD, None),
    (qml.TSWAP, TSWAP, None),
    (qml.TX, np.array([[0, 1, 0], [1, 0, 0], [0, 0, 1]]), [0, 1]),
    (qml.TX, np.array([[0, 0, 1], [0, 1, 0], [1, 0, 0]]), [0, 2]),
    (qml.TX, np.array([[1, 0, 0], [0, 0, 1], [0, 1, 0]]), [1, 2]),
>>>>>>> 58a1862a
    (qml.TY, np.array([[0, -1j, 0], [1j, 0, 0], [0, 0, 1]]), [0, 1]),
    (qml.TY, np.array([[0, 0, -1j], [0, 1, 0], [1j, 0, 0]]), [0, 2]),
    (qml.TY, np.array([[1, 0, 0], [0, 0, -1j], [0, 1j, 0]]), [1, 2]),
    (qml.TZ, np.diag([1, -1, 1]), [0, 1]),
    (qml.TZ, np.diag([1, 1, -1]), [0, 2]),
    (qml.TZ, np.diag([1, 1, -1]), [1, 2]),
    (qml.TZ, np.diag([-1, 1, 1]), [1, 0]),
    (qml.TZ, np.diag([-1, 1, 1]), [2, 0]),
    (qml.TZ, np.diag([1, -1, 1]), [2, 1]),
    (qml.TH, np.array([[1, 1, 0], [1, -1, 0], [0, 0, np.sqrt(2)]]) / np.sqrt(2), [0, 1]),
    (qml.TH, np.array([[1, 0, 1], [0, np.sqrt(2), 0], [1, 0, -1]]) / np.sqrt(2), [0, 2]),
    (qml.TH, np.array([[np.sqrt(2), 0, 0], [0, 1, 1], [0, 1, -1]]) / np.sqrt(2), [1, 2]),
    (qml.TS, TS, None),
    (qml.TT, TT, None),
    (qml.TCNOT, TCNOT_01, [0, 1]),
    (qml.TCNOT, TCNOT_02, [0, 2]),
    (qml.TCNOT, TCNOT_12, [1, 2]),
    (qml.THadamard, TH, None),
]

subspace_error_data = [
    ([1, 1], "Elements of subspace list must be unique."),
    ([1, 2, 3], "The subspace must be a sequence with"),
    ([3, 1], "Elements of the subspace must be 0, 1, or 2."),
    ([3, 3], "Elements of the subspace must be 0, 1, or 2."),
    ([1], "The subspace must be a sequence with"),
    ([0, 0], "Elements of subspace list must be unique."),
]


# TODO: Add tests for testing that the decomposition of non-parametric ops is correct


class TestOperations:
    @pytest.mark.parametrize("op_cls, mat, subspace", NON_PARAMETRIZED_OPERATIONS)
    def test_nonparametrized_op_copy(self, op_cls, mat, subspace, tol):
        """Tests that copied nonparametrized ops function as expected"""
        op = (
            op_cls(wires=range(op_cls.num_wires))
            if subspace is None
            else op_cls(wires=range(op_cls.num_wires), subspace=subspace)
        )
        copied_op = copy.copy(op)
        np.testing.assert_allclose(op.matrix(), copied_op.matrix(), atol=tol)

        op._inverse = True
        copied_op2 = copy.copy(op)
        np.testing.assert_allclose(op.matrix(), copied_op2.matrix(), atol=tol)

    @pytest.mark.parametrize("ops, mat, subspace", NON_PARAMETRIZED_OPERATIONS)
    def test_matrices(self, ops, mat, subspace, tol):
        """Test matrices of non-parametrized operations are correct"""
        op = (
            ops(wires=range(ops.num_wires))
            if subspace is None
            else ops(wires=range(ops.num_wires), subspace=subspace)
        )
        res_static = (
            op.compute_matrix() if subspace is None else op.compute_matrix(subspace=subspace)
        )
        res_dynamic = op.matrix()
        assert np.allclose(res_static, mat, atol=tol, rtol=0)
        assert np.allclose(res_dynamic, mat, atol=tol, rtol=0)

    @pytest.mark.parametrize("subspace, err_msg", subspace_error_data)
    @pytest.mark.parametrize("op_cls", [qml.TX, qml.TY, qml.TZ, qml.TH])
    def test_subspace_op_errors(self, op_cls, subspace, err_msg):
        """Test that the correct errors are raised when subspace is incorrectly defined"""

        with pytest.raises(ValueError, match=err_msg):
            op = op_cls(wires=range(op_cls.num_wires), subspace=subspace)
            op.matrix()

        with pytest.raises(ValueError, match=err_msg):
            op_cls.compute_matrix(subspace=subspace)


class TestEigenval:
    def test_tshift_eigenval(self):
        """Tests that the TShift eigenvalue matches the numpy eigenvalues of the TShift matrix"""
        op = qml.TShift(wires=0)
        exp = np.linalg.eigvals(op.matrix())
        res = op.eigvals()
        assert np.allclose(res, exp)

    def test_tclock_eigenval(self):
        """Tests that the TClock eigenvalue matches the numpy eigenvalues of the TClock matrix"""
        op = qml.TClock(wires=0)
        exp = np.linalg.eigvals(op.matrix())
        res = op.eigvals()
        assert np.allclose(res, exp)

    def test_tadd_eigenval(self):
        """Tests that the TAdd eigenvalue matches the numpy eigenvalues of the TAdd matrix"""
        op = qml.TAdd(wires=[0, 1])
        exp = np.linalg.eigvals(op.matrix())
        res = op.eigvals()
        assert np.allclose(res, exp)


period_three_ops = [
    qml.TShift(wires=0),
    qml.TClock(wires=0),
    qml.TAdd(wires=[0, 1]),
]

period_two_ops = [
    qml.TX(wires=0, subspace=[0, 1]),
    qml.TX(wires=0, subspace=[0, 2]),
    qml.TX(wires=0, subspace=[1, 2]),
    qml.TY(wires=0, subspace=[0, 1]),
    qml.TY(wires=0, subspace=[0, 2]),
    qml.TY(wires=0, subspace=[1, 2]),
    qml.TZ(wires=0, subspace=[0, 1]),
    qml.TZ(wires=0, subspace=[0, 2]),
    qml.TZ(wires=0, subspace=[1, 2]),
    qml.TZ(wires=0, subspace=[1, 0]),
    qml.TZ(wires=0, subspace=[2, 0]),
    qml.TZ(wires=0, subspace=[2, 1]),
    qml.TSWAP(wires=[0, 1]),
    qml.TH(wires=0, subspace=[0, 1]),
    qml.TH(wires=0, subspace=[0, 2]),
    qml.TH(wires=0, subspace=[1, 2]),
    qml.TCNOT(wires=[0, 1], subspace=[0, 1]),
    qml.TCNOT(wires=[0, 1], subspace=[0, 2]),
    qml.TCNOT(wires=[0, 1], subspace=[1, 2]),
]

no_pow_method_ops = [
    qml.TS(wires=0),
    qml.TT(wires=0),
    qml.THadamard(wires=0),
]


class TestPowMethod:
    @pytest.mark.parametrize("op", period_three_ops)
    @pytest.mark.parametrize("offset", (-6, -3, 0, 3, 6))
    def test_period_three_pow(self, op, offset):
        """Tests that ops with period == 3 behave correctly when raised to various
        integer powers"""

        # When raising to power == 0 mod 3
        assert len(op.pow(0 + offset)) == 0

        # When raising to power == 1 mod 3
        op_pow_1 = op.pow(1 + offset)[0]
        assert op_pow_1.__class__ is op.__class__
        assert np.allclose(op_pow_1.matrix(), op.matrix())
        assert op_pow_1.inverse == False

        # When raising to power == 2 mod 3
        op_pow_2 = op.pow(2 + offset)[0]
        assert op_pow_2.__class__ is op.__class__
        assert np.allclose(op.matrix().conj().T, op_pow_2.matrix())
        assert op_pow_2.inverse == True

    @pytest.mark.parametrize("op", period_three_ops + period_two_ops)
    def test_period_two_three_noninteger_power(self, op):
        """Test that ops with a period of 2 or 3 raised to a non-integer power raise an error"""
        with pytest.raises(qml.operation.PowUndefinedError):
            op.pow(1.234)

    @pytest.mark.parametrize("offset", [0, 2, -2, 4, -4])
    @pytest.mark.parametrize("op", period_two_ops)
    def test_period_two_pow(self, offset, op):
        """Tests that ops with period == 2 behave correctly when raised to various
        integer powers"""

        assert len(op.pow(0 + offset)) == 0
        assert op.pow(1 + offset)[0].__class__ is op.__class__

    @pytest.mark.parametrize("op", no_pow_method_ops)
    def test_no_pow_ops(self, op):
        assert len(op.pow(0)) == 0

        op_pow = op.pow(1)
        assert len(op_pow) == 1
        assert op_pow[0].__class__ == op.__class__

        pows = [0.1, 2, -2, -2.5]

        for pow in pows:
            with pytest.raises(qml.operation.PowUndefinedError):
                op.pow(pow)


label_data = [
    (qml.TShift(0), "TShift", "TShift⁻¹"),
    (qml.TClock(0), "TClock", "TClock⁻¹"),
    (qml.TAdd([0, 1]), "TAdd", "TAdd⁻¹"),
    (qml.TSWAP([0, 1]), "TSWAP", "TSWAP"),
    (qml.TX(wires=0), "TX", "TX"),
    (qml.TY(wires=0), "TY", "TY"),
    (qml.TZ(wires=0), "TZ", "TZ"),
    (qml.TH(wires=0), "TH", "TH"),
    (qml.TS(wires=0), "TS", "TS⁻¹"),
    (qml.TT(wires=0), "TT", "TT⁻¹"),
    (qml.TCNOT(wires=[0, 1]), "TX", "TX"),
    (qml.THadamard(wires=0), "THadamard", "THadamard⁻¹"),
]


@pytest.mark.parametrize("op, label1, label2", label_data)
def test_label_method(op, label1, label2):
    assert op.label() == label1
    assert op.label(decimals=2) == label1

    op.inv()
    assert op.label() == label2


control_data = [
    (qml.TShift(0), Wires([])),
    (qml.TClock(0), Wires([])),
    (qml.TAdd([0, 1]), Wires([0])),
    (qml.TSWAP([0, 1]), Wires([])),
    (qml.TX(wires=0), Wires([])),
    (qml.TY(wires=0), Wires([])),
    (qml.TZ(wires=0), Wires([])),
    (qml.TH(wires=0), Wires([])),
    (qml.TS(wires=0), Wires([])),
    (qml.TT(wires=0), Wires([])),
    (qml.TCNOT(wires=[0, 1]), Wires([0])),
    (qml.THadamard(wires=0), Wires([])),
]


@pytest.mark.parametrize("op, control_wires", control_data)
def test_control_wires(op, control_wires):
    """Test ``control_wires`` attribute for non-parametrized operations."""

    assert op.control_wires == control_wires


adjoint_ops = [  # ops that are not their own inverses
    qml.TShift(wires=0),
    qml.TClock(wires=0),
    qml.TAdd(wires=[0, 1]),
]

involution_ops = [
    qml.TSWAP([0, 1]),
    qml.TX(wires=0, subspace=[0, 1]),
    qml.TX(wires=0, subspace=[0, 2]),
    qml.TX(wires=0, subspace=[1, 2]),
    qml.TY(wires=0, subspace=[0, 1]),
    qml.TY(wires=0, subspace=[0, 2]),
    qml.TY(wires=0, subspace=[1, 2]),
    qml.TZ(wires=0, subspace=[0, 1]),
    qml.TZ(wires=0, subspace=[0, 2]),
    qml.TZ(wires=0, subspace=[1, 0]),
    qml.TH(wires=0, subspace=[0, 1]),
    qml.TH(wires=0, subspace=[0, 2]),
    qml.TH(wires=0, subspace=[1, 2]),
    qml.TCNOT(wires=[0, 1], subspace=[0, 1]),
    qml.TCNOT(wires=[0, 1], subspace=[0, 2]),
    qml.TCNOT(wires=[0, 1], subspace=[1, 2]),
]  # ops that are their own inverses


@pytest.mark.parametrize("op", adjoint_ops)
def test_adjoint_method(op, tol):
    adj_op = copy.copy(op)
    adj_op = adj_op.adjoint()

    assert adj_op.name == op.name + ".inv"
    assert np.allclose(adj_op.matrix(), op.matrix().conj().T)


@pytest.mark.parametrize("op", involution_ops)
def test_adjoint_method_involution(op, tol):
    adj_op = copy.copy(op)
    adj_op = adj_op.adjoint()

    assert adj_op.name == op.name
    assert np.allclose(adj_op.matrix(), op.matrix())<|MERGE_RESOLUTION|>--- conflicted
+++ resolved
@@ -23,8 +23,7 @@
 from pennylane.wires import Wires
 from tests.ops.qubit.test_non_parametric_ops import NON_PARAMETRIZED_OPERATIONS
 
-<<<<<<< HEAD
-from gate_data import TSHIFT, TCLOCK, TT, TS, TH
+from gate_data import TSHIFT, TCLOCK, TADD, TSWAP, TT, TS, TH
 
 TX_01 = np.array([[0, 1, 0], [1, 0, 0], [0, 0, 1]])
 TX_02 = np.array([[0, 0, 1], [0, 1, 0], [1, 0, 0]])
@@ -35,24 +34,15 @@
 TCNOT_02[6:, 6:] = TX_02
 TCNOT_12 = np.eye(9)
 TCNOT_12[6:, 6:] = TX_12
-=======
-from gate_data import TSHIFT, TCLOCK, TADD, TSWAP, TT, TS
->>>>>>> 58a1862a
 
 NON_PARAMETRIZED_OPERATIONS = [
     (qml.TShift, TSHIFT, None),
     (qml.TClock, TCLOCK, None),
-<<<<<<< HEAD
+    (qml.TAdd, TADD, None),
+    (qml.TSWAP, TSWAP, None),
     (qml.TX, TX_01, [0, 1]),
     (qml.TX, TX_02, [0, 2]),
     (qml.TX, TX_12, [1, 2]),
-=======
-    (qml.TAdd, TADD, None),
-    (qml.TSWAP, TSWAP, None),
-    (qml.TX, np.array([[0, 1, 0], [1, 0, 0], [0, 0, 1]]), [0, 1]),
-    (qml.TX, np.array([[0, 0, 1], [0, 1, 0], [1, 0, 0]]), [0, 2]),
-    (qml.TX, np.array([[1, 0, 0], [0, 0, 1], [0, 1, 0]]), [1, 2]),
->>>>>>> 58a1862a
     (qml.TY, np.array([[0, -1j, 0], [1j, 0, 0], [0, 0, 1]]), [0, 1]),
     (qml.TY, np.array([[0, 0, -1j], [0, 1, 0], [1j, 0, 0]]), [0, 2]),
     (qml.TY, np.array([[1, 0, 0], [0, 0, -1j], [0, 1j, 0]]), [1, 2]),
