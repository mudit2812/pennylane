# Copyright 2018-2022 Xanadu Quantum Technologies Inc.

# Licensed under the Apache License, Version 2.0 (the "License");
# you may not use this file except in compliance with the License.
# You may obtain a copy of the License at

#     http://www.apache.org/licenses/LICENSE-2.0

# Unless required by applicable law or agreed to in writing, software
# distributed under the License is distributed on an "AS IS" BASIS,
# WITHOUT WARRANTIES OR CONDITIONS OF ANY KIND, either express or implied.
# See the License for the specific language governing permissions and
# limitations under the License.
"""
Unit tests for the available non-parametric qutrit operations
"""
import pytest
import copy
import numpy as np
from scipy.stats import unitary_group

import pennylane as qml
from pennylane.wires import Wires
from tests.ops.qubit.test_non_parametric_ops import NON_PARAMETRIZED_OPERATIONS

<<<<<<< HEAD
from gate_data import TSHIFT, TCLOCK, TT, TS
=======
from gate_data import TSHIFT, TCLOCK, TADD, TSWAP
>>>>>>> de3295ce

NON_PARAMETRIZED_OPERATIONS = [
    (qml.TShift, TSHIFT, None),
    (qml.TClock, TCLOCK, None),
    (qml.TAdd, TADD, None),
    (qml.TSWAP, TSWAP, None),
    (qml.TX, np.array([[0, 1, 0], [1, 0, 0], [0, 0, 1]]), [0, 1]),
    (qml.TX, np.array([[0, 0, 1], [0, 1, 0], [1, 0, 0]]), [0, 2]),
    (qml.TX, np.array([[1, 0, 0], [0, 0, 1], [0, 1, 0]]), [1, 2]),
    (qml.TY, np.array([[0, -1j, 0], [1j, 0, 0], [0, 0, 1]]), [0, 1]),
    (qml.TY, np.array([[0, 0, -1j], [0, 1, 0], [1j, 0, 0]]), [0, 2]),
    (qml.TY, np.array([[1, 0, 0], [0, 0, -1j], [0, 1j, 0]]), [1, 2]),
    (qml.TZ, np.diag([1, -1, 1]), [0, 1]),
    (qml.TZ, np.diag([1, 1, -1]), [0, 2]),
    (qml.TZ, np.diag([1, 1, -1]), [1, 2]),
    (qml.TZ, np.diag([-1, 1, 1]), [1, 0]),
    (qml.TZ, np.diag([-1, 1, 1]), [2, 0]),
    (qml.TZ, np.diag([1, -1, 1]), [2, 1]),
    (qml.TH, np.array([[1, 1, 0], [1, -1, 0], [0, 0, np.sqrt(2)]]) / np.sqrt(2), [0, 1]),
    (qml.TH, np.array([[1, 0, 1], [0, np.sqrt(2), 0], [1, 0, -1]]) / np.sqrt(2), [0, 2]),
    (qml.TH, np.array([[np.sqrt(2), 0, 0], [0, 1, 1], [0, 1, -1]]) / np.sqrt(2), [1, 2]),
    (qml.TS, TS, None),
    (qml.TT, TT, None),
]

subspace_error_data = [
    ([1, 1], "Elements of subspace list must be unique."),
    ([1, 2, 3], "The subspace must be a sequence with"),
    ([3, 1], "Elements of the subspace must be 0, 1, or 2."),
    ([3, 3], "Elements of the subspace must be 0, 1, or 2."),
    ([1], "The subspace must be a sequence with"),
    ([0, 0], "Elements of subspace list must be unique."),
]


# TODO: Add tests for testing that the decomposition of non-parametric ops is correct


class TestOperations:
    @pytest.mark.parametrize("op_cls, mat, subspace", NON_PARAMETRIZED_OPERATIONS)
    def test_nonparametrized_op_copy(self, op_cls, mat, subspace, tol):
        """Tests that copied nonparametrized ops function as expected"""
        op = (
            op_cls(wires=range(op_cls.num_wires))
            if subspace is None
            else op_cls(wires=range(op_cls.num_wires), subspace=subspace)
        )
        copied_op = copy.copy(op)
        np.testing.assert_allclose(op.matrix(), copied_op.matrix(), atol=tol)

        op._inverse = True
        copied_op2 = copy.copy(op)
        np.testing.assert_allclose(op.matrix(), copied_op2.matrix(), atol=tol)

    @pytest.mark.parametrize("ops, mat, subspace", NON_PARAMETRIZED_OPERATIONS)
    def test_matrices(self, ops, mat, subspace, tol):
        """Test matrices of non-parametrized operations are correct"""
        op = (
            ops(wires=range(ops.num_wires))
            if subspace is None
            else ops(wires=range(ops.num_wires), subspace=subspace)
        )
        res_static = (
            op.compute_matrix() if subspace is None else op.compute_matrix(subspace=subspace)
        )
        res_dynamic = op.matrix()
        assert np.allclose(res_static, mat, atol=tol, rtol=0)
        assert np.allclose(res_dynamic, mat, atol=tol, rtol=0)

    @pytest.mark.parametrize("subspace, err_msg", subspace_error_data)
    @pytest.mark.parametrize("op_cls", [qml.TX, qml.TY, qml.TZ, qml.TH])
    def test_subspace_op_errors(self, op_cls, subspace, err_msg):
        """Test that the correct errors are raised when subspace is incorrectly defined"""

        with pytest.raises(ValueError, match=err_msg):
            op = op_cls(wires=range(op_cls.num_wires), subspace=subspace)
            op.matrix()

        with pytest.raises(ValueError, match=err_msg):
            op_cls.compute_matrix(subspace=subspace)


class TestEigenval:
    def test_tshift_eigenval(self):
        """Tests that the TShift eigenvalue matches the numpy eigenvalues of the TShift matrix"""
        op = qml.TShift(wires=0)
        exp = np.linalg.eigvals(op.matrix())
        res = op.eigvals()
        assert np.allclose(res, exp)

    def test_tclock_eigenval(self):
        """Tests that the TClock eigenvalue matches the numpy eigenvalues of the TClock matrix"""
        op = qml.TClock(wires=0)
        exp = np.linalg.eigvals(op.matrix())
        res = op.eigvals()
        assert np.allclose(res, exp)

    def test_tadd_eigenval(self):
        """Tests that the TAdd eigenvalue matches the numpy eigenvalues of the TAdd matrix"""
        op = qml.TAdd(wires=[0, 1])
        exp = np.linalg.eigvals(op.matrix())
        res = op.eigvals()
        assert np.allclose(res, exp)


period_three_ops = [
    qml.TShift(wires=0),
    qml.TClock(wires=0),
    qml.TAdd(wires=[0, 1]),
]

period_two_ops = [
    qml.TX(wires=0, subspace=[0, 1]),
    qml.TX(wires=0, subspace=[0, 2]),
    qml.TX(wires=0, subspace=[1, 2]),
    qml.TY(wires=0, subspace=[0, 1]),
    qml.TY(wires=0, subspace=[0, 2]),
    qml.TY(wires=0, subspace=[1, 2]),
    qml.TZ(wires=0, subspace=[0, 1]),
    qml.TZ(wires=0, subspace=[0, 2]),
    qml.TZ(wires=0, subspace=[1, 2]),
    qml.TZ(wires=0, subspace=[1, 0]),
    qml.TZ(wires=0, subspace=[2, 0]),
    qml.TZ(wires=0, subspace=[2, 1]),
    qml.TSWAP(wires=[0, 1]),
    qml.TH(wires=0, subspace=[0, 1]),
    qml.TH(wires=0, subspace=[0, 2]),
    qml.TH(wires=0, subspace=[1, 2]),
]

no_pow_method_ops = [
    qml.TS(wires=0),
    qml.TT(wires=0),
]


class TestPowMethod:
    @pytest.mark.parametrize("op", period_three_ops)
    @pytest.mark.parametrize("offset", (-6, -3, 0, 3, 6))
    def test_period_three_pow(self, op, offset):
        """Tests that ops with period == 3 behave correctly when raised to various
        integer powers"""

        # When raising to power == 0 mod 3
        assert len(op.pow(0 + offset)) == 0

        # When raising to power == 1 mod 3
        op_pow_1 = op.pow(1 + offset)[0]
        assert op_pow_1.__class__ is op.__class__
        assert np.allclose(op_pow_1.matrix(), op.matrix())
        assert op_pow_1.inverse == False

        # When raising to power == 2 mod 3
        op_pow_2 = op.pow(2 + offset)[0]
        assert op_pow_2.__class__ is op.__class__
        assert np.allclose(op.matrix().conj().T, op_pow_2.matrix())
        assert op_pow_2.inverse == True

    @pytest.mark.parametrize("op", period_three_ops + period_two_ops)
    def test_period_two_three_noninteger_power(self, op):
        """Test that ops with a period of 2 or 3 raised to a non-integer power raise an error"""
        with pytest.raises(qml.operation.PowUndefinedError):
            op.pow(1.234)

    @pytest.mark.parametrize("offset", [0, 2, -2, 4, -4])
    @pytest.mark.parametrize("op", period_two_ops)
    def test_period_two_pow(self, offset, op):
        """Tests that ops with period == 2 behave correctly when raised to various
        integer powers"""

        assert len(op.pow(0 + offset)) == 0
        assert op.pow(1 + offset)[0].__class__ is op.__class__

    @pytest.mark.parametrize("op", no_pow_method_ops)
    def test_no_pow_ops(self, op):
        assert len(op.pow(0)) == 0

        op_pow = op.pow(1)
        assert len(op_pow) == 1
        assert op_pow[0].__class__ == op.__class__

        pows = [0.1, 2, -2, -2.5]

        for pow in pows:
            with pytest.raises(qml.operation.PowUndefinedError):
                op.pow(pow)


label_data = [
    (qml.TShift(0), "TShift", "TShift⁻¹"),
    (qml.TClock(0), "TClock", "TClock⁻¹"),
    (qml.TAdd([0, 1]), "TAdd", "TAdd⁻¹"),
    (qml.TSWAP([0, 1]), "TSWAP", "TSWAP"),
    (qml.TX(wires=0), "TX", "TX"),
    (qml.TY(wires=0), "TY", "TY"),
    (qml.TZ(wires=0), "TZ", "TZ"),
    (qml.TH(wires=0), "TH", "TH"),
    (qml.TS(wires=0), "TS", "TS⁻¹"),
    (qml.TT(wires=0), "TT", "TT⁻¹"),
]


@pytest.mark.parametrize("op, label1, label2", label_data)
def test_label_method(op, label1, label2):
    assert op.label() == label1
    assert op.label(decimals=2) == label1

    op.inv()
    assert op.label() == label2


control_data = [
    (qml.TShift(0), Wires([])),
    (qml.TClock(0), Wires([])),
    (qml.TAdd([0, 1]), Wires([0])),
    (qml.TSWAP([0, 1]), Wires([])),
    (qml.TX(wires=0), Wires([])),
    (qml.TY(wires=0), Wires([])),
    (qml.TZ(wires=0), Wires([])),
    (qml.TH(wires=0), Wires([])),
    (qml.TS(wires=0), Wires([])),
    (qml.TT(wires=0), Wires([])),
]


@pytest.mark.parametrize("op, control_wires", control_data)
def test_control_wires(op, control_wires):
    """Test ``control_wires`` attribute for non-parametrized operations."""

    assert op.control_wires == control_wires


adjoint_ops = [  # ops that are not their own inverses
    qml.TShift(wires=0),
    qml.TClock(wires=0),
    qml.TAdd(wires=[0, 1]),
]

involution_ops = [
    qml.TSWAP([0, 1]),
    qml.TX(wires=0, subspace=[0, 1]),
    qml.TX(wires=0, subspace=[0, 2]),
    qml.TX(wires=0, subspace=[1, 2]),
    qml.TY(wires=0, subspace=[0, 1]),
    qml.TY(wires=0, subspace=[0, 2]),
    qml.TY(wires=0, subspace=[1, 2]),
    qml.TZ(wires=0, subspace=[0, 1]),
    qml.TZ(wires=0, subspace=[0, 2]),
    qml.TZ(wires=0, subspace=[1, 0]),
    qml.TH(wires=0, subspace=[0, 1]),
    qml.TH(wires=0, subspace=[0, 2]),
    qml.TH(wires=0, subspace=[1, 2]),
]  # ops that are their own inverses


@pytest.mark.parametrize("op", adjoint_ops)
def test_adjoint_method(op, tol):
    adj_op = copy.copy(op)
    adj_op = adj_op.adjoint()

    assert adj_op.name == op.name + ".inv"
    assert np.allclose(adj_op.matrix(), op.matrix().conj().T)


@pytest.mark.parametrize("op", involution_ops)
def test_adjoint_method_involution(op, tol):
    adj_op = copy.copy(op)
    adj_op = adj_op.adjoint()

    assert adj_op.name == op.name
    assert np.allclose(adj_op.matrix(), op.matrix())<|MERGE_RESOLUTION|>--- conflicted
+++ resolved
@@ -23,11 +23,7 @@
 from pennylane.wires import Wires
 from tests.ops.qubit.test_non_parametric_ops import NON_PARAMETRIZED_OPERATIONS
 
-<<<<<<< HEAD
-from gate_data import TSHIFT, TCLOCK, TT, TS
-=======
-from gate_data import TSHIFT, TCLOCK, TADD, TSWAP
->>>>>>> de3295ce
+from gate_data import TSHIFT, TCLOCK, TADD, TSWAP, TT, TS
 
 NON_PARAMETRIZED_OPERATIONS = [
     (qml.TShift, TSHIFT, None),
