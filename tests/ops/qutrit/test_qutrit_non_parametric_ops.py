--- conflicted
+++ resolved
@@ -26,9 +26,10 @@
 from gate_data import TSHIFT, TCLOCK, TADD, TSWAP
 
 NON_PARAMETRIZED_OPERATIONS = [
-<<<<<<< HEAD
     (qml.TShift, TSHIFT, None),
     (qml.TClock, TCLOCK, None),
+    (qml.TAdd, TADD, None),
+    (qml.TSWAP, TSWAP, None),
     (qml.TX, np.array([[0, 1, 0], [1, 0, 0], [0, 0, 1]]), [0, 1]),
     (qml.TX, np.array([[0, 0, 1], [0, 1, 0], [1, 0, 0]]), [0, 2]),
     (qml.TX, np.array([[1, 0, 0], [0, 0, 1], [0, 1, 0]]), [1, 2]),
@@ -50,12 +51,6 @@
     ([3, 3], "Elements of the subspace must be 0, 1, or 2."),
     ([1], "The subspace must be a sequence with"),
     ([0, 0], "Elements of subspace list must be unique."),
-=======
-    (qml.TShift, TSHIFT),
-    (qml.TClock, TCLOCK),
-    (qml.TAdd, TADD),
-    (qml.TSWAP, TSWAP),
->>>>>>> 859c6fca
 ]
 
 
