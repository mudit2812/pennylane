--- conflicted
+++ resolved
@@ -101,8 +101,6 @@
     "IsingYY",
     "IsingZZ",
     "IsingXY",
-<<<<<<< HEAD
-=======
     "SingleExcitation",
     "SingleExcitationPlus",
     "SingleExcitationMinus",
@@ -110,7 +108,6 @@
     "DoubleExcitationPlus",
     "DoubleExcitationMinus",
     "OrbitalRotation",
->>>>>>> a74a1bd6
 ]
 
 two_scalar_single_wire_ops = [
