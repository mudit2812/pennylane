:orphan:

# Release 0.27.0-dev (development release)

<h3>New features since last release</h3>

<<<<<<< HEAD
* Added the `qml.GellMann` qutrit observable, which is the ternary generalization of the Pauli observables. Users must include an index as a
keyword argument when using `GellMann`, which determines which of the 8 Gell-Mann matrices is used as the observable.
  ([#3035](https://github.com/PennyLaneAI/pennylane/pull/3035))
=======
* `qml.qchem.taper_operation` tapers any gate operation according to the `Z2`
  symmetries of the Hamiltonian. 
  [(#3002)](https://github.com/PennyLaneAI/pennylane/pull/3002)

  ```pycon
    >>> symbols = ['He', 'H']
    >>> geometry =  np.array([[0.0, 0.0, 0.0], [0.0, 0.0, 1.4589]])
    >>> mol = qchem.Molecule(symbols, geometry, charge=1)
    >>> H, n_qubits = qchem.molecular_hamiltonian(symbols, geometry)
    >>> generators = qchem.symmetry_generators(H)
    >>> paulixops = qchem.paulix_ops(generators, n_qubits)
    >>> paulix_sector = qchem.optimal_sector(H, generators, mol.n_electrons)
    >>> qchem.taper_operation(qml.SingleExcitation(3.14159, wires=[0, 2]),
                                generators, paulixops, paulix_sector, wire_order=H.wires)
    [PauliRot(-3.14159+0.j, 'RY', wires=[0])]
    ```

  When used within a QNode, this method applies the tapered operation directly:

  ```pycon
    >>> dev = qml.device('default.qubit', wires=[0, 1])
    >>> @qml.qnode(dev)
    ... def circuit(params):
    ...     qchem.taper_operation(qml.DoubleExcitation(params[0], wires=[0, 1, 2, 3]),
    ...                             generators, paulixops, paulix_sector, H.wires)
    ...     return qml.expval(qml.PauliZ(0)@qml.PauliZ(1))
    >>> drawer = qml.draw(circuit, show_all_wires=True)
    >>> print(drawer(params=[3.14159]))
        0: ─╭RXY(1.570796+0.00j)─╭RYX(1.570796+0.00j)─┤ ╭<Z@Z>
        1: ─╰RXY(1.570796+0.00j)─╰RYX(1.570796+0.00j)─┤ ╰<Z@Z>
  ```
>>>>>>> b9d27ff7

<h3>Improvements</h3>

* Structural improvements are made to `QueuingContext` and `AnnotatedQueue`. None of these changes should 
  influence PennyLane behaviour outside of the `queueing.py` module.
  [(#2794)](https://github.com/PennyLaneAI/pennylane/pull/2794)

   - `QueuingContext` should now be the global communication point for putting queuable objects into the active queue.
   - `QueuingContext` is no longer an abstract base class.
   - `AnnotatedQueue` and its children no longer inherit from `QueuingContext`.
   - `QueuingContext` is no longer a context manager.
   -  Recording queues should start and stop recording via the `QueuingContext.add_active_queue` and 
     `QueueingContext.remove_active_queue` class methods instead of directly manipulating the `_active_contexts` property.
   - `AnnotatedQueue` and its children no longer provide global information about actively recording queues. This information
      is now only available through `QueuingContext`.
   - `AnnotatedQueue` and its children no longer have the private `_append`, `_remove`, `_update_info`, `_safe_update_info`,
      and `_get_info` methods. The public analogues should be used instead.
   

<h3>Breaking changes</h3>

<h3>Deprecations</h3>

<h3>Documentation</h3>

<h3>Bug fixes</h3>

<h3>Contributors</h3>

This release contains contributions from (in alphabetical order):

<<<<<<< HEAD
Mudit Pandey
=======
Juan Miguel Arrazola,
Utkarsh Azad,
Soran Jahangiri,
Christina Lee,
Jay Soni,
>>>>>>> b9d27ff7
<|MERGE_RESOLUTION|>--- conflicted
+++ resolved
@@ -4,11 +4,10 @@
 
 <h3>New features since last release</h3>
 
-<<<<<<< HEAD
 * Added the `qml.GellMann` qutrit observable, which is the ternary generalization of the Pauli observables. Users must include an index as a
 keyword argument when using `GellMann`, which determines which of the 8 Gell-Mann matrices is used as the observable.
   ([#3035](https://github.com/PennyLaneAI/pennylane/pull/3035))
-=======
+
 * `qml.qchem.taper_operation` tapers any gate operation according to the `Z2`
   symmetries of the Hamiltonian. 
   [(#3002)](https://github.com/PennyLaneAI/pennylane/pull/3002)
@@ -40,7 +39,6 @@
         0: ─╭RXY(1.570796+0.00j)─╭RYX(1.570796+0.00j)─┤ ╭<Z@Z>
         1: ─╰RXY(1.570796+0.00j)─╰RYX(1.570796+0.00j)─┤ ╰<Z@Z>
   ```
->>>>>>> b9d27ff7
 
 <h3>Improvements</h3>
 
@@ -72,12 +70,9 @@
 
 This release contains contributions from (in alphabetical order):
 
-<<<<<<< HEAD
-Mudit Pandey
-=======
 Juan Miguel Arrazola,
 Utkarsh Azad,
 Soran Jahangiri,
 Christina Lee,
-Jay Soni,
->>>>>>> b9d27ff7
+Mudit Pandey,
+Jay Soni,