:orphan:

# Release 0.22.0-dev (development release)

<h3>New features since last release</h3>

<<<<<<< HEAD
* A new task-based device, `task.qubit` has been released. This allows offloading of multiple quantum circuits and workflows over all available cores. The following example demonstrates fow to create task-based circuit evaluations, submitting them to the available queue:

  ```python 
    import pennylane as qml
    import pennylane.numpy as np
    import tensorflow as tf
    import dask.distributed as dist

    if __name__ == '__main__':
        cluster = dist.LocalCluster(n_workers=4, threads_per_worker=1)
        client = dist.Client(cluster)
        backend = "default.qubit"
        dev = qml.device("task.qubit", wires=6, backend=backend)
        @qml.qnode(dev, cache=False, interface="tf", diff_method="parameter-shift") # caching must be disabled due to proxy interface
        def circuit(x):
            qml.RX(x[0], wires=0)
            qml.RY(x[1], wires=0)
            qml.RZ(x[2], wires=0)
            qml.RZ(x[0], wires=1)
            qml.RX(x[1], wires=1)
            qml.RY(x[2], wires=1)
            return qml.expval(qml.PauliZ(0) @ qml.PauliZ(1))
        weights = tf.Variable(np.random.rand(3))
        def f_submit(weights):
            with tf.GradientTape() as tape:
                # Use the circuit to calculate the loss value
                loss = tf.abs(circuit(weights)-0.5)**2
            return tape.gradient(loss, weights)

    >>> print(qml.taskify(f_submit)(weights))
    tf.Tensor([0.01776833 0.05199685 0.03689981], shape=(3,), dtype=float64)
  ```

  A user can also spawn tasks asynchronously, and gather the final results after completion. For the above example, we will asynchronously submit the execution with different weights, and await on the results:

  ```python
    # Submit 10 separate tasks with the weights scaled, and collect returned futures
    >>> results = [qml.taskify(f_submit, futures=True)(tf.Variable(weights*i)) for i in range(3)]
    >>> print(qml.untaskify(results)())
    [<tf.Tensor: shape=(3,), dtype=float64, numpy=array([0., 0., 0.])>, <tf.Tensor: shape=(3,), dtype=float64, numpy=array([-0.16661672, -0.07170375, -0.00387164])>, <tf.Tensor: shape=(3,), dtype=float64, numpy=array([ 0.94292007, -0.14209482, -0.0072056 ])>]
  ```
* For subclasses of `Operator` where it is known before instantiation, the `num_params` is reverted back to being a 
  static property. This allows to programmatically know the number of parameters before an operator is 
  instantiated without changing the user interface.
  [(#2099)](https://github.com/PennyLaneAI/pennylane/issues/2099)
=======
* The text based drawer accessed via `qml.draw` has been overhauled. The new drawer has 
  a `decimals` keyword for controlling parameter rounding, a different algorithm for determining positions, 
  deprecation of the `charset` keyword, and minor cosmetic changes.
  [(#2128)](https://github.com/PennyLaneAI/pennylane/pull/2128)

  ```
  @qml.qnode(qml.device('lightning.qubit', wires=2))
  def circuit(a, w):
      qml.Hadamard(0)
      qml.CRX(a, wires=[0, 1])
      qml.Rot(*w, wires=[1])
      qml.CRX(-a, wires=[0, 1])
      return qml.expval(qml.PauliZ(0) @ qml.PauliZ(1))
  ```
  >>> print(qml.draw(circuit, decimals=2)(a=2.3, w=[1.2, 3.2, 0.7]))
  0: ──H─╭C─────────────────────────────╭C─────────┤ ╭<Z@Z>
  1: ────╰RX(2.30)──Rot(1.20,3.20,0.70)─╰RX(-2.30)─┤ ╰<Z@Z>

* Parametric operations now have the `parameter_frequencies`
  method that returns the frequencies with which a parameter
  enters a circuit when using the operation.
  [(#2180)](https://github.com/PennyLaneAI/pennylane/pull/2180)
>>>>>>> d2b10779

  The frequencies can be used for circuit analysis, optimization
  via the `RotosolveOptimizer` and differentiation with the
  parameter-shift rule. They assume that the circuit returns
  expectation values or probabilities, for a variance
  measurement the frequencies will differ.

* Continued development of the circuit-cutting compiler:

  A method for converting a quantum tape to a directed multigraph that is amenable
  to graph partitioning algorithms for circuit cutting has been added.
  [(#2107)](https://github.com/PennyLaneAI/pennylane/pull/2107)

  A method to replace `WireCut` nodes in a directed multigraph with `MeasureNode`
  and `PrepareNode` placeholders has been added.
  [(#2124)](https://github.com/PennyLaneAI/pennylane/pull/2124)

  A method has been added that takes a directed multigraph with `MeasureNode` and
  `PrepareNode` placeholders and fragments into subgraphs and a communication graph.
  [(#2153)](https://github.com/PennyLaneAI/pennylane/pull/2153)

  A differentiable tensor contraction function `contract_tensors` has been
  added.
  [(#2158)](https://github.com/PennyLaneAI/pennylane/pull/2158)

<h3>Improvements</h3>

* Added a new `partition_pauli_group` function to the `grouping` module for
  efficiently measuring the `N`-qubit Pauli group with `3 ** N`
  qubit-wise commuting terms.
  [(#2185)](https://github.com/PennyLaneAI/pennylane/pull/2185)
  
  ```pycon
  >>> qml.grouping.partition_pauli_group(3)
  [['III', 'IIZ', 'IZI', 'IZZ', 'ZII', 'ZIZ', 'ZZI', 'ZZZ'],
   ['IIX', 'IZX', 'ZIX', 'ZZX'],
   ['IIY', 'IZY', 'ZIY', 'ZZY'],
   ['IXI', 'IXZ', 'ZXI', 'ZXZ'],
   ['IXX', 'ZXX'],
   ['IXY', 'ZXY'],
   ['IYI', 'IYZ', 'ZYI', 'ZYZ'],
   ['IYX', 'ZYX'],
   ['IYY', 'ZYY'],
   ['XII', 'XIZ', 'XZI', 'XZZ'],
   ['XIX', 'XZX'],
   ['XIY', 'XZY'],
   ['XXI', 'XXZ'],
   ['XXX'],
   ['XXY'],
   ['XYI', 'XYZ'],
   ['XYX'],
   ['XYY'],
   ['YII', 'YIZ', 'YZI', 'YZZ'],
   ['YIX', 'YZX'],
   ['YIY', 'YZY'],
   ['YXI', 'YXZ'],
   ['YXX'],
   ['YXY'],
   ['YYI', 'YYZ'],
   ['YYX'],
   ['YYY']]
  ```

<h3>Breaking changes</h3>

* The `MultiControlledX` operation now accepts a single `wires` keyword argument for both `control_wires` and `wires`.
  The single `wires` keyword should be all the control wires followed by a single target wire. 
  [(#2121)](https://github.com/PennyLaneAI/pennylane/pull/2121)

<h3>Deprecations</h3>

<h3>Bug fixes</h3>

* The operation `OrbitalRotation` previously was wrongfully registered to satisfy
  the four-term parameter shift rule, it now will be decomposed instead when
  using the parameter-shift rule.
  [(#2180)](https://github.com/PennyLaneAI/pennylane/pull/2180)

<h3>Documentation</h3>

* Fixes the example for using `qml.sample` with `jax.jit`.
  [(#2196)](https://github.com/PennyLaneAI/pennylane/pull/2196)

* The ``pennylane.numpy`` subpackage is now included in the PennyLane
  API documentation.
  [(#2179)](https://github.com/PennyLaneAI/pennylane/pull/2179)

* Improves the documentation of `RotosolveOptimizer` regarding the
  usage of the passed `substep_optimizer` and its keyword arguments.
  [(#2160)](https://github.com/PennyLaneAI/pennylane/pull/2160)

<h3>Contributors</h3>

This release contains contributions from (in alphabetical order):

<<<<<<< HEAD
Juan Miguel Arrazola, Ali Asadi, Esther Cruz, Christian Gogolin, Christina Lee, Olivia Di Matteo, Diego Guala,
Anthony Hayes, Edward Jiang, Josh Izaac, Ankit Khandelwal, Korbinian Kottmann,  Lee J. O'Riordan, Jay Soni, 
Antal Száva, David Wierichs, Shaoming Zhang
=======
Thomas Bromley, Anthony Hayes, Josh Izaac, Christina Lee, Maria Fernanda Morris, Antal Száva,
David Wierichs
>>>>>>> d2b10779
<|MERGE_RESOLUTION|>--- conflicted
+++ resolved
@@ -4,8 +4,7 @@
 
 <h3>New features since last release</h3>
 
-<<<<<<< HEAD
-* A new task-based device, `task.qubit` has been released. This allows offloading of multiple quantum circuits and workflows over all available cores. The following example demonstrates fow to create task-based circuit evaluations, submitting them to the available queue:
+* A new task-based device, `task.qubit` has been released. This allows offloading of multiple quantum circuits and workflows over all available cores. The following example demonstrates how to create task-based circuit evaluations, submitting them to the available queue:
 
   ```python 
     import pennylane as qml
@@ -46,11 +45,8 @@
     >>> print(qml.untaskify(results)())
     [<tf.Tensor: shape=(3,), dtype=float64, numpy=array([0., 0., 0.])>, <tf.Tensor: shape=(3,), dtype=float64, numpy=array([-0.16661672, -0.07170375, -0.00387164])>, <tf.Tensor: shape=(3,), dtype=float64, numpy=array([ 0.94292007, -0.14209482, -0.0072056 ])>]
   ```
-* For subclasses of `Operator` where it is known before instantiation, the `num_params` is reverted back to being a 
-  static property. This allows to programmatically know the number of parameters before an operator is 
-  instantiated without changing the user interface.
-  [(#2099)](https://github.com/PennyLaneAI/pennylane/issues/2099)
-=======
+  [(#1866)](https://github.com/PennyLaneAI/pennylane/pull/1866)
+
 * The text based drawer accessed via `qml.draw` has been overhauled. The new drawer has 
   a `decimals` keyword for controlling parameter rounding, a different algorithm for determining positions, 
   deprecation of the `charset` keyword, and minor cosmetic changes.
@@ -73,7 +69,6 @@
   method that returns the frequencies with which a parameter
   enters a circuit when using the operation.
   [(#2180)](https://github.com/PennyLaneAI/pennylane/pull/2180)
->>>>>>> d2b10779
 
   The frequencies can be used for circuit analysis, optimization
   via the `RotosolveOptimizer` and differentiation with the
@@ -169,11 +164,5 @@
 
 This release contains contributions from (in alphabetical order):
 
-<<<<<<< HEAD
-Juan Miguel Arrazola, Ali Asadi, Esther Cruz, Christian Gogolin, Christina Lee, Olivia Di Matteo, Diego Guala,
-Anthony Hayes, Edward Jiang, Josh Izaac, Ankit Khandelwal, Korbinian Kottmann,  Lee J. O'Riordan, Jay Soni, 
-Antal Száva, David Wierichs, Shaoming Zhang
-=======
-Thomas Bromley, Anthony Hayes, Josh Izaac, Christina Lee, Maria Fernanda Morris, Antal Száva,
+Thomas Bromley, Anthony Hayes, Josh Izaac, Christina Lee, Maria Fernanda Morris, Lee J. O'Riordan, Antal Száva,
 David Wierichs
->>>>>>> d2b10779
