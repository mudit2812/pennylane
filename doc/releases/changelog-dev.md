--- conflicted
+++ resolved
@@ -22,6 +22,10 @@
 * Added the `qml.TRX` qutrit operation, which applies an X rotation to a specified subspace. Also updated `pennylane/qnode.py` to support
 parameter-shift differentiation on qutrit devices.
   ([#2845](https://github.com/PennyLaneAI/pennylane/pull/2845))
+
+* Added `TRY()` operation, which applies an Y rotation to a subspace specified by the user. The subspace determines which 2 of 3 one-qutrit
+basis states the operation applies to.
+  ([#2846](https://github.com/PennyLaneAI/pennylane/pull/2846))
 
 * `qml.qchem.taper_operation` tapers any gate operation according to the `Z2`
   symmetries of the Hamiltonian.
@@ -57,20 +61,6 @@
 
 <h3>Improvements</h3>
 
-<<<<<<< HEAD
-* Added the `qml.TShift` and `qml.TClock` qutrit operations for qutrit devices, which are the qutrit analogs of the Pauli X and Pauli Z operations.
-  ([#2841](https://github.com/PennyLaneAI/pennylane/pull/2841))
-  * Added `qml.TAdd` operation for qutrit devices, which is the generalized analog of the CX operation.
-  ([#2842](https://github.com/PennyLaneAI/pennylane/pull/2842))
-  * Added `qml.TSWAP` operation for qutrit devices, which swaps the state between two wires.
-  ([#2843](https://github.com/PennyLaneAI/pennylane/pull/2843))
-  * Added `qml.ControlledQutritUnitary` operation for qutrit devices, which allows users to apply a controlled arbitrary unitary operation.
-  ([#2844](https://github.com/PennyLaneAI/pennylane/pull/2844))
-  * Added `TRX()` operation, which applies an X rotation to a subspace specified by the user. The subspace determines which 2 of 3 one-qutrit basis states the operation applies to. Updated `pennylane/qnode.py` to support parameter shift differentiation on qutrit devices.
-  ([#2845](https://github.com/PennyLaneAI/pennylane/pull/2845))
-  * Added `TRY()` operation, which applies an Y rotation to a subspace specified by the user. The subspace determines which 2 of 3 one-qutrit basis states the operation applies to.
-  ([#2846](https://github.com/PennyLaneAI/pennylane/pull/2846))
-=======
 * `OrbitalRotation` is now decomposed into two `SingleExcitation` operations for faster execution and more efficient parameter-shift gradient calculations on devices that natively support `SingleExcitation`.
   [(#3171)](https://github.com/PennyLaneAI/pennylane/pull/3171)
 
@@ -112,7 +102,6 @@
     >>> id_op.eigvals()
     array([1., 1., 1., 1.])
     ```
->>>>>>> f6ca20db
 
 * Added `unitary_check` keyword argument to the constructor of the `QubitUnitary` class which
   indicates whether the user wants to check for unitarity of the input matrix or not. Its default
