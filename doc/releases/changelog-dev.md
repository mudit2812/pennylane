--- conflicted
+++ resolved
@@ -10,7 +10,7 @@
 <h3>Improvements</h3>
 
 * Update the PL test-suite to use the `tf.GradientTape` best-practices. 
-This update reduces the total running time of the Python test-suite up to 12%.
+This update reduces the total running time of the Python test-suite up to 8%.
 [(#1869)](https://github.com/PennyLaneAI/pennylane/pull/1869)
 
 * AngleEmbedding now supports `batch_params` decorator. 
@@ -36,8 +36,4 @@
 
 This release contains contributions from (in alphabetical order): 
 
-<<<<<<< HEAD
-Guillermo Alonso-Linaje, Ali Asadi, Jalani Kanem, Christina Lee, Alejandro Montanez
-=======
-Jalani Kanem, Christina Lee, Guillermo Alonso-Linaje, Alejandro Montanez
->>>>>>> 95dfeda9
+Ali Asadi, Jalani Kanem, Christina Lee, Guillermo Alonso-Linaje, Alejandro Montanez