:orphan:

# Release 0.28.0-dev (development release)

<h3>New features since last release</h3>

<<<<<<< HEAD
* Added the `qml.TRX` qutrit operation, which applies an X rotation to a specified subspace.
  ([#2845](https://github.com/PennyLaneAI/pennylane/pull/2845))

<h3>Improvements</h3>

* Updated `pennylane/qnode.py` to support parameter-shift differentiation on qutrit devices.
  ([#2845](https://github.com/PennyLaneAI/pennylane/pull/2845))

* Updated `pennylane/utils.py:sparse_hamiltonian` to include a `level` keyword argument to 
  support Hamiltonians for systems with an arbitrary number of levels per wire (qutrits, etc).
  ([#2845](https://github.com/PennyLaneAI/pennylane/pull/2845))
=======
* Support custom measurement processes:
  * `SampleMeasurement` and `StateMeasurement` classes have been added. They contain an abstract
    method to process samples/quantum state.
    [#3286](https://github.com/PennyLaneAI/pennylane/pull/3286)

  * Add `_Expectation` class.
    [#3343](https://github.com/PennyLaneAI/pennylane/pull/3343)

  * Add `_Sample` class.
    [#3288](https://github.com/PennyLaneAI/pennylane/pull/3288)

  * Add `_Var` class.
    [#3312](https://github.com/PennyLaneAI/pennylane/pull/3312)

  * Add `_Probability` class.
    [#3287](https://github.com/PennyLaneAI/pennylane/pull/3287)

  * Add `_Counts` class.
    [#3292](https://github.com/PennyLaneAI/pennylane/pull/3292)

  * Add `_State` class.
    [#3287](https://github.com/PennyLaneAI/pennylane/pull/3287)

  * Add `_VnEntropy` class.
    [#3326](https://github.com/PennyLaneAI/pennylane/pull/3326)

  * Add `_MutualInfo` class.
    [#3327](https://github.com/PennyLaneAI/pennylane/pull/3327)

* Functionality for fetching symbols and geometry of a compound from the PubChem Database using `qchem.mol_data`.
  [(#3289)](https://github.com/PennyLaneAI/pennylane/pull/3289)
  [(#3378)](https://github.com/PennyLaneAI/pennylane/pull/3378)

  ```pycon
  >>> mol_data("BeH2")
  (['Be', 'H', 'H'],
  array([[ 4.79405604,  0.29290815,  0.        ],
         [ 3.77946   , -0.29290815,  0.        ],
         [ 5.80884105, -0.29290815,  0.        ]]))

  >>> mol_data(223, "CID")
  (['N', 'H', 'H', 'H', 'H'],
  array([[ 4.79404621,  0.        ,  0.        ],
         [ 5.80882913,  0.5858151 ,  0.        ],
         [ 3.77945225, -0.5858151 ,  0.        ],
         [ 4.20823111,  1.01459396,  0.        ],
         [ 5.3798613 , -1.01459396,  0.        ]]))
  ```

* New basis sets, `6-311g` and `CC-PVDZ`, are added to the qchem basis set repo.
  [#3279](https://github.com/PennyLaneAI/pennylane/pull/3279)
  
* New parametric qubit ops `qml.CPhaseShift00`, `qml.CPhaseShift01` and `qml.CPhaseShift10` which perform a phaseshift, similar to `qml.ControlledPhaseShift` but on different positions of the state vector.
  [(#2715)](https://github.com/PennyLaneAI/pennylane/pull/2715)
  
* Support for purity computation is added. The `qml.math.purity` function computes the purity from a state vector or a density matrix:

  [#3290](https://github.com/PennyLaneAI/pennylane/pull/3290)

  ```pycon
  >>> x = [1, 0, 0, 1] / np.sqrt(2)
  >>> qml.math.purity(x, [0, 1])
  1.0
  >>> qml.math.purity(x, [0])
  0.5
    
  >>> x = [[1 / 2, 0, 0, 0], [0, 0, 0, 0], [0, 0, 0, 0], [0, 0, 0, 1 / 2]]
  >>> qml.math.purity(x, [0, 1])
  0.5
  ```

  The `qml.qinfo.purity` can be used to transform a QNode returning a state to a function that returns the purity:

  ```python3
  dev = qml.device("default.mixed", wires=2)

  @qml.qnode(dev)
  def circuit(x):
    qml.IsingXX(x, wires=[0, 1])
    return qml.state()
  ```

  ```pycon
  >>> qml.qinfo.purity(circuit, wires=[0])(np.pi / 2)
  0.5
  >>> qml.qinfo.purity(circuit, wires=[0, 1])(np.pi / 2)
  1.0
  ```

  Taking the gradient is also supported:

  ```pycon
  >>> param = np.array(np.pi / 4, requires_grad=True)
  >>> qml.grad(qml.qinfo.purity(circuit, wires=[0]))(param)
  -0.5
  ```

<h3>Improvements</h3>

* Continuous integration checks are now performed for Python 3.11 and Torch v1.13. Python 3.7 is dropped.
  [(#3276)](https://github.com/PennyLaneAI/pennylane/pull/3276)

* `qml.Tracker` now also logs results in `tracker.history` when tracking execution of a circuit.
   [(#3306)](https://github.com/PennyLaneAI/pennylane/pull/3306)

* Improve performance of `Wires.all_wires`.
  [(#3302)](https://github.com/PennyLaneAI/pennylane/pull/3302)

* A representation has been added to the `Molecule` class.
  [(#3364)](https://github.com/PennyLaneAI/pennylane/pull/3364)

* Add detail to the error message when the `insert` transform
  fails to diagonalize non-qubit-wise-commuting observables.
  [(#3381)](https://github.com/PennyLaneAI/pennylane/pull/3381)

* Remove private `_wires` setter from the `Controlled.map_wires` method.
  [3405](https://github.com/PennyLaneAI/pennylane/pull/3405)
  
* `QuantumTape._process_queue` has been moved to `qml.queuing.process_queue` to disentangle
  its functionality from the `QuantumTape` class.
  [(#3401)](https://github.com/PennyLaneAI/pennylane/pull/3401)

<h4>Return types project</h4>

* The autograd interface now supports devices with shot vectors.
  [#3374](https://github.com/PennyLaneAI/pennylane/pull/3374)

  Example with a single measurement:
  ```python
  dev = qml.device("default.qubit", wires=1, shots=[1000, 2000, 3000])

  @qml.qnode(dev, diff_method="parameter-shift")
  def circuit(a):
      qml.RY(a, wires=0)
      qml.RX(0.2, wires=0)
      return qml.expval(qml.PauliZ(0))

  def cost(a):
      return qml.math.stack(circuit(a))
  ```
  ```
  >>> qml.enable_return()
  >>> a = np.array(0.4)
  >>> circuit(a)
  (array(0.902), array(0.922), array(0.896))
  >>> cost(a)
  array([0.9       , 0.907     , 0.89733333])
  >>> qml.jacobian(cost)(a)
  array([-0.391     , -0.389     , -0.38433333])
  ```
  Example with multiple measurements:
  ```python
  dev = qml.device("default.qubit", wires=2, shots=[1000, 2000, 3000])

  @qml.qnode(dev, diff_method="parameter-shift")
  def circuit(a):
      qml.RY(a, wires=0)
      qml.RX(0.2, wires=0)
      qml.CNOT(wires=[0, 1])
      return qml.expval(qml.PauliZ(0)), qml.probs([0, 1])

  def cost(a):
      res = circuit(a)
      return qml.math.stack([qml.math.hstack(r) for r in res])
  ```
  ```
  >>> circuit(a)
  ((array(0.904), array([0.952, 0.   , 0.   , 0.048])),
   (array(0.915), array([0.9575, 0.    , 0.    , 0.0425])),
   (array(0.902), array([0.951, 0.   , 0.   , 0.049])))
  >>> cost(a)
  array([[0.91      , 0.955     , 0.        , 0.        , 0.045     ],
         [0.895     , 0.9475    , 0.        , 0.        , 0.0525    ],
         [0.90666667, 0.95333333, 0.        , 0.        , 0.04666667]])
  >>> qml.jacobian(cost)(a)
  array([[-0.37      , -0.185     ,  0.        ,  0.        ,  0.185     ],
         [-0.409     , -0.2045    ,  0.        ,  0.        ,  0.2045    ],
         [-0.37133333, -0.18566667,  0.        ,  0.        ,  0.18566667]])
  ```
>>>>>>> 161ace5f

<h3>Breaking changes</h3>

* The `log_base` attribute has been moved from `MeasurementProcess` to the new `_VnEntropy` and
  `_MutualInfo` classes, which inherit from `MeasurementProcess`.
  [#3326](https://github.com/PennyLaneAI/pennylane/pull/3326)

* Python 3.7 support is no longer maintained.
  [(#3276)](https://github.com/PennyLaneAI/pennylane/pull/3276)

* Instead of having an `OrderedDict` attribute called `_queue`, `AnnotatedQueue` now inherits from
  `OrderedDict` and encapsulates the queue. Consequentially, this also applies to the `QuantumTape`
  class which inherits from `AnnotatedQueue`.
  [(#3401)](https://github.com/PennyLaneAI/pennylane/pull/3401)

<h3>Deprecations</h3>

Deprecations cycles are tracked at [doc/developement/deprecations.rst](https://docs.pennylane.ai/en/latest/development/deprecations.html).

* The following deprecated methods are removed:
  [(#3281)](https://github.com/PennyLaneAI/pennylane/pull/3281/)

  * `qml.tape.get_active_tape`: Use `qml.QueuingManager.active_context()`
  * `qml.transforms.qcut.remap_tape_wires`: Use `qml.map_wires`
  * `qml.tape.QuantumTape.inv()`: Use `qml.tape.QuantumTape.adjoint()`
  * `qml.tape.stop_recording()`: Use `qml.QueuingManager.stop_recording()`
  * `qml.tape.QuantumTape.stop_recording()`: Use `qml.QueuingManager.stop_recording()`
  * `qml.QueuingContext` is now `qml.QueuingManager`
  * `QueuingManager.safe_update_info` and `AnnotatedQueue.safe_update_info`: Use plain `update_info`
  
* `qml.transforms.measurement_grouping` has been deprecated. Use `qml.transforms.hamiltonian_expand` instead.
  [(#3417)](https://github.com/PennyLaneAI/pennylane/pull/3417)

<h3>Documentation</h3>

* Adds developer documentation for the queuing module.
  [(#3268)](https://github.com/PennyLaneAI/pennylane/pull/3268)

* Corrects more mentions for diagonalizing gates for all relevant operations. The docstrings for `compute_eigvals` used
  to say that the diagonalizing gates implemented $U$, the unitary such that $O = U \Sigma U^{\dagger}$, where $O$ is
  the original observable and $\Sigma$ a diagonal matrix. However, the diagonalizing gates actually implement
  $U^{\dagger}$, since $\langle \psi | O | \psi \rangle = \langle \psi | U \Sigma U^{\dagger} | \psi \rangle$, making
  $U^{\dagger} | \psi \rangle$ the actual state being measured in the $Z$-basis.
  [(#3409)](https://github.com/PennyLaneAI/pennylane/pull/3409)

<h3>Bug fixes</h3>

* Fixed a bug that made `gradients.param_shift` raise an error when used with unshifted terms only
  in a custom recipe, and when using any unshifted terms at all under the new return type system.
  [(#3177)](https://github.com/PennyLaneAI/pennylane/pull/3177)

* Original tape `_obs_sharing_wires` attribute is updated during its expansion.
  [#3293](https://github.com/PennyLaneAI/pennylane/pull/3293)

* Small fix of `MeasurementProcess.map_wires`, where both the `self.obs` and `self._wires`
  attributes were modified.
  [#3292](https://github.com/PennyLaneAI/pennylane/pull/3292)

* An issue with `drain=False` in the adaptive optimizer is fixed. Before the fix, the operator pool
  needed to be re-constructed inside the optimization pool when `drain=False`. With the new fix,
  this reconstruction is not needed.
  [#3361](https://github.com/PennyLaneAI/pennylane/pull/3361)

* If the device originally has no shots but finite shots are dynamically specified, Hamiltonian
  expansion now occurs.
  [(#3369)](https://github.com/PennyLaneAI/pennylane/pull/3369)

* `qml.matrix(op)` now fails if the operator truly has no matrix (eg. `Barrier`) to match `op.matrix()`
  [(#3386)](https://github.com/PennyLaneAI/pennylane/pull/3386)

* The `pad_with` argument in the `AmplitudeEmbedding` template is now compatible
  with all interfaces
  [(#3392)](https://github.com/PennyLaneAI/pennylane/pull/3392)

<h3>Contributors</h3>

This release contains contributions from (in alphabetical order):

Juan Miguel Arrazola
Utkarsh Azad
Astral Cai
Pieter Eendebak
Lillian M. A. Frederiksen
Soran Jahangiri
Edward Jiang
Christina Lee
Albert Mitjans Coma
Romain Moyard
Matthew Silverman
Antal Száva
David Wierichs
Moritz Willmann<|MERGE_RESOLUTION|>--- conflicted
+++ resolved
@@ -4,19 +4,9 @@
 
 <h3>New features since last release</h3>
 
-<<<<<<< HEAD
 * Added the `qml.TRX` qutrit operation, which applies an X rotation to a specified subspace.
   ([#2845](https://github.com/PennyLaneAI/pennylane/pull/2845))
 
-<h3>Improvements</h3>
-
-* Updated `pennylane/qnode.py` to support parameter-shift differentiation on qutrit devices.
-  ([#2845](https://github.com/PennyLaneAI/pennylane/pull/2845))
-
-* Updated `pennylane/utils.py:sparse_hamiltonian` to include a `level` keyword argument to 
-  support Hamiltonians for systems with an arbitrary number of levels per wire (qutrits, etc).
-  ([#2845](https://github.com/PennyLaneAI/pennylane/pull/2845))
-=======
 * Support custom measurement processes:
   * `SampleMeasurement` and `StateMeasurement` classes have been added. They contain an abstract
     method to process samples/quantum state.
@@ -115,6 +105,13 @@
   ```
 
 <h3>Improvements</h3>
+
+* Updated `pennylane/qnode.py` to support parameter-shift differentiation on qutrit devices.
+  ([#2845](https://github.com/PennyLaneAI/pennylane/pull/2845))
+
+* Updated `pennylane/utils.py:sparse_hamiltonian` to include a `level` keyword argument to 
+  support Hamiltonians for systems with an arbitrary number of levels per wire (qutrits, etc).
+  ([#2845](https://github.com/PennyLaneAI/pennylane/pull/2845))
 
 * Continuous integration checks are now performed for Python 3.11 and Torch v1.13. Python 3.7 is dropped.
   [(#3276)](https://github.com/PennyLaneAI/pennylane/pull/3276)
@@ -196,7 +193,6 @@
          [-0.409     , -0.2045    ,  0.        ,  0.        ,  0.2045    ],
          [-0.37133333, -0.18566667,  0.        ,  0.        ,  0.18566667]])
   ```
->>>>>>> 161ace5f
 
 <h3>Breaking changes</h3>
 
@@ -285,6 +281,7 @@
 Christina Lee
 Albert Mitjans Coma
 Romain Moyard
+Mudit Pandey
 Matthew Silverman
 Antal Száva
 David Wierichs
