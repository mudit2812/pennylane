--- conflicted
+++ resolved
@@ -41,6 +41,9 @@
 * The properties `eigval` and `matrix` from the `Operator` class were replaced with the 
   methods `eigval()` and `matrix(wire_order=None)`.
   [(#2498)](https://github.com/PennyLaneAI/pennylane/pull/2498)
+  
+* The `decomposition` property from the `Operator` class was replaced with the `decomposition` method.
+  [(#2498)](https://github.com/PennyLaneAI/pennylane/pull/2498)
 
 <h3>Bug fixes</h3>
 
@@ -67,8 +70,4 @@
 
 This release contains contributions from (in alphabetical order):
 
-<<<<<<< HEAD
-Guillermo Alonso-Linaje, Utkarsh Azad, Christian Gogolin, Christina Lee, Maria Schuld
-=======
-Guillermo Alonso-Linaje, Mikhail Andrenkov, Utkarsh Azad, Christian Gogolin, Christina Lee
->>>>>>> bd552acc
+Guillermo Alonso-Linaje, Mikhail Andrenkov, Utkarsh Azad, Christian Gogolin, Christina Lee, Maria Schuld