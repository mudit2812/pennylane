:orphan:

# Release 0.26.0-dev (development release)

<h3>New features since last release</h3>

* Added `QutritDevice` as an abstract base class for qutrit devices.
  [#2781](https://github.com/PennyLaneAI/pennylane/pull/2781)
  [#2782](https://github.com/PennyLaneAI/pennylane/pull/2782)

* Added operation `qml.QutritUnitary` for applying user-specified unitary operations on qutrit devices.
  [(#2699)](https://github.com/PennyLaneAI/pennylane/pull/2699)
* Added `default.qutrit` plugin for pure state simulation of qutrits. Currently supports operation `qml.QutritUnitary` and measurements `qml.state()`, `qml.probs()`.
  [(#2783)](https://github.com/PennyLaneAI/pennylane/pull/2783)

  ```pycon
  >>> dev = qml.device("default.qutrit", wires=1)
  >>> @qml.qnode(dev)
  ... def circuit(U):
  ...     qml.QutritUnitary(U, wires=0)
  ...     return qml.probs(wires=0)
  >>> U = np.array([[1, 1, 0], [1, -1, 0], [0, 0, np.sqrt(2)]]) / np.sqrt(2)
  >>> print(circuit(U))
  [0.5 0.5 0. ]
  ```

  * Added `qml.THermitian` observable for using user-specified hermitian matrix as an observable for qutrit circuits.
  ([#2784](https://github.com/PennyLaneAI/pennylane/pull/2784))
  * Added `qml.TShift` operation for qutrit devices, which is the generalized analog of the Pauli X operation.
  ([#2840](https://github.com/PennyLaneAI/pennylane/pull/2840))
  * Added `qml.Clock` operation for qutrit devices, which is the generalized analog of the Pauli Z operation.
  ([#2841](https://github.com/PennyLaneAI/pennylane/pull/2841))
  * Added `qml.TAdd` operation for qutrit devices, which is the generalized analog of the CX operation.
  ([#2842](https://github.com/PennyLaneAI/pennylane/pull/2842))
  * Added `qml.TSWAP` operation for qutrit devices, which swaps the state between two wires.
  ([#2843](https://github.com/PennyLaneAI/pennylane/pull/2843))
  * Added `qml.ControlledQutritUnitary` operation for qutrit devices, which allows users to apply a controlled arbitrary unitary operation.
  ([#2844](https://github.com/PennyLaneAI/pennylane/pull/2844))

* Added `default.qutrit` plugin for pure state simulation of qutrits. Currently supports operation `qml.QutritUnitary` and measurements `qml.state()`, `qml.probs()`.
  [(#2783)](https://github.com/PennyLaneAI/pennylane/pull/2783)

  ```pycon
  >>> dev = qml.device("default.qutrit", wires=1)
  >>> @qml.qnode(dev)
  ... def circuit(U):
  ...     qml.QutritUnitary(U, wires=0)
  ...     return qml.probs(wires=0)
  >>> U = np.array([[1, 1, 0], [1, -1, 0], [0, 0, np.sqrt(2)]]) / np.sqrt(2)
  >>> print(circuit(U))
  [0.5 0.5 0. ]
  ```

* Added `qml.THermitian` observable for measuring user-specified Hermitian matrix observables for qutrit circuits.
  ([#2784](https://github.com/PennyLaneAI/pennylane/pull/2784))

* Added the `qml.TShift` and `qml.TClock` qutrit operations for qutrit devices, which are the qutrit analogs of the Pauli X and Pauli Z operations.
  ([#2841](https://github.com/PennyLaneAI/pennylane/pull/2841))
  * Added `qml.TAdd` operation for qutrit devices, which is the generalized analog of the CX operation.
  ([#2842](https://github.com/PennyLaneAI/pennylane/pull/2842))
  * Added `qml.TSWAP` operation for qutrit devices, which swaps the state between two wires.
  ([#2843](https://github.com/PennyLaneAI/pennylane/pull/2843))

**Classical shadows**

* Added the `qml.classical_shadow` measurement process that can now be returned from QNodes.

  The measurement protocol is described in detail in the
  [classical shadows paper](https://arxiv.org/abs/2002.08953). Calling the QNode
  will return the randomized Pauli measurements (the `recipes`) that are performed
  for each qubit, identified as a unique integer:

  - 0 for Pauli X
  - 1 for Pauli Y
  - 2 for Pauli Z

  It also returns the measurement results (the `bits`), which is `0` if the 1 eigenvalue
  is sampled, and `1` if the -1 eigenvalue is sampled.

  For example,

  ```python
  dev = qml.device("default.qubit", wires=2, shots=5)

  @qml.qnode(dev)
  def circuit():
      qml.Hadamard(wires=0)
      qml.CNOT(wires=[0, 1])
      return qml.classical_shadow(wires=[0, 1])
  ```
  ```pycon
  >>> bits, recipes = circuit()
  tensor([[0, 0],
          [1, 0],
          [1, 0],
          [0, 0],
          [0, 1]], dtype=uint8, requires_grad=True)
  >>> recipes
  tensor([[2, 2],
          [0, 2],
          [1, 0],
          [0, 2],
          [0, 2]], dtype=uint8, requires_grad=True)
  ```

<h3>Improvements</h3>

* Automatic circuit cutting is improved by making better partition imbalance derivations.
  Now it is more likely to generate optimal cuts for larger circuits.
  [(#2517)](https://github.com/PennyLaneAI/pennylane/pull/2517)

* The `qml.simplify` method now can compute the adjoint and power of specific operators.
  [(#2922)](https://github.com/PennyLaneAI/pennylane/pull/2922)

  ```pycon
  >>> adj_op = qml.adjoint(qml.RX(1, 0))
  >>> qml.simplify(adj_op)
  RX(-1, wires=[0])
  ```

<<<<<<< HEAD
* Pure state qutrit simulation can now be performed using the `default.qutrit` device.
  [(#2783)](https://github.com/PennyLaneAI/pennylane/pull/2783)

* Added an `are_pauli_words_qwc` function which checks if certain
  Pauli words are pairwise qubit-wise commuting. This new function improves performance when measuring hamiltonians
  with many commuting terms.
  [(#2789)](https://github.com/PennyLaneAI/pennylane/pull/2798)
=======
* `qml.operation.expand_matrix` now supports qutrit matrices such that `Operator.matrix` is now able to permute and
  expand qutrit matrices according to the given wire order.
>>>>>>> 91b4feb8

  ```pycon
  >>> op = qml.TShift(wires=0)
  >>> op.matrix(wire_order=[0, 1])
  array([[0, 0, 0, 0, 0, 0, 1, 0, 0],
         [0, 0, 0, 0, 0, 0, 0, 1, 0],
         [0, 0, 0, 0, 0, 0, 0, 0, 1],
         [1, 0, 0, 0, 0, 0, 0, 0, 0],
         [0, 1, 0, 0, 0, 0, 0, 0, 0],
         [0, 0, 1, 0, 0, 0, 0, 0, 0],
         [0, 0, 0, 1, 0, 0, 0, 0, 0],
         [0, 0, 0, 0, 1, 0, 0, 0, 0],
         [0, 0, 0, 0, 0, 1, 0, 0, 0]])
    ```

<h3>Breaking changes</h3>

<h3>Deprecations</h3>

<h3>Documentation</h3>

<h3>Bug fixes</h3>

<h3>Contributors</h3>

This release contains contributions from (in alphabetical order):

Olivia Di Matteo,
Josh Izaac,
Edward Jiang,
Korbinian Kottmann,
Zeyue Niu,
Mudit Pandey,
Antal Száva<|MERGE_RESOLUTION|>--- conflicted
+++ resolved
@@ -10,32 +10,6 @@
 
 * Added operation `qml.QutritUnitary` for applying user-specified unitary operations on qutrit devices.
   [(#2699)](https://github.com/PennyLaneAI/pennylane/pull/2699)
-* Added `default.qutrit` plugin for pure state simulation of qutrits. Currently supports operation `qml.QutritUnitary` and measurements `qml.state()`, `qml.probs()`.
-  [(#2783)](https://github.com/PennyLaneAI/pennylane/pull/2783)
-
-  ```pycon
-  >>> dev = qml.device("default.qutrit", wires=1)
-  >>> @qml.qnode(dev)
-  ... def circuit(U):
-  ...     qml.QutritUnitary(U, wires=0)
-  ...     return qml.probs(wires=0)
-  >>> U = np.array([[1, 1, 0], [1, -1, 0], [0, 0, np.sqrt(2)]]) / np.sqrt(2)
-  >>> print(circuit(U))
-  [0.5 0.5 0. ]
-  ```
-
-  * Added `qml.THermitian` observable for using user-specified hermitian matrix as an observable for qutrit circuits.
-  ([#2784](https://github.com/PennyLaneAI/pennylane/pull/2784))
-  * Added `qml.TShift` operation for qutrit devices, which is the generalized analog of the Pauli X operation.
-  ([#2840](https://github.com/PennyLaneAI/pennylane/pull/2840))
-  * Added `qml.Clock` operation for qutrit devices, which is the generalized analog of the Pauli Z operation.
-  ([#2841](https://github.com/PennyLaneAI/pennylane/pull/2841))
-  * Added `qml.TAdd` operation for qutrit devices, which is the generalized analog of the CX operation.
-  ([#2842](https://github.com/PennyLaneAI/pennylane/pull/2842))
-  * Added `qml.TSWAP` operation for qutrit devices, which swaps the state between two wires.
-  ([#2843](https://github.com/PennyLaneAI/pennylane/pull/2843))
-  * Added `qml.ControlledQutritUnitary` operation for qutrit devices, which allows users to apply a controlled arbitrary unitary operation.
-  ([#2844](https://github.com/PennyLaneAI/pennylane/pull/2844))
 
 * Added `default.qutrit` plugin for pure state simulation of qutrits. Currently supports operation `qml.QutritUnitary` and measurements `qml.state()`, `qml.probs()`.
   [(#2783)](https://github.com/PennyLaneAI/pennylane/pull/2783)
@@ -60,6 +34,8 @@
   ([#2842](https://github.com/PennyLaneAI/pennylane/pull/2842))
   * Added `qml.TSWAP` operation for qutrit devices, which swaps the state between two wires.
   ([#2843](https://github.com/PennyLaneAI/pennylane/pull/2843))
+  * Added `qml.ControlledQutritUnitary` operation for qutrit devices, which allows users to apply a controlled arbitrary unitary operation.
+  ([#2844](https://github.com/PennyLaneAI/pennylane/pull/2844))
 
 **Classical shadows**
 
@@ -118,18 +94,8 @@
   RX(-1, wires=[0])
   ```
 
-<<<<<<< HEAD
-* Pure state qutrit simulation can now be performed using the `default.qutrit` device.
-  [(#2783)](https://github.com/PennyLaneAI/pennylane/pull/2783)
-
-* Added an `are_pauli_words_qwc` function which checks if certain
-  Pauli words are pairwise qubit-wise commuting. This new function improves performance when measuring hamiltonians
-  with many commuting terms.
-  [(#2789)](https://github.com/PennyLaneAI/pennylane/pull/2798)
-=======
 * `qml.operation.expand_matrix` now supports qutrit matrices such that `Operator.matrix` is now able to permute and
   expand qutrit matrices according to the given wire order.
->>>>>>> 91b4feb8
 
   ```pycon
   >>> op = qml.TShift(wires=0)
