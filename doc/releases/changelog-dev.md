:orphan:

# Release 0.25.0-dev (development release)

<h3>New features since last release</h3>

* Added the new optimizer, `qml.SPSAOptimizer` that implements the simultaneous
  perturbation stochastic approximation method based on
  [An Overview of the Simultaneous Perturbation Method for Efficient Optimization](https://www.jhuapl.edu/SPSA/PDF-SPSA/Spall_An_Overview.PDF).
  [(#2661)](https://github.com/PennyLaneAI/pennylane/pull/2661)

  It is a suitable optimizer for cost functions whose evaluation may involve
  noise, as optimization with SPSA may significantly decrease the number of
  quantum executions for the entire optimization.

  ```pycon
  >>> dev = qml.device("default.qubit", wires=1)
  >>> def circuit(params):
  ...     qml.RX(params[0], wires=0)
  ...     qml.RY(params[1], wires=0)
  >>> coeffs = [1, 1]
  >>> obs = [qml.PauliX(0), qml.PauliZ(0)]
  >>> H = qml.Hamiltonian(coeffs, obs)
  >>> @qml.qnode(dev)
  ... def cost(params):
  ...     circuit(params)
  ...     return qml.expval(H)
  >>> params = np.random.normal(0, np.pi, (2), requires_grad=True)
  >>> print(params)
  [-5.92774911 -4.26420843]
  >>> print(cost(params))
  0.43866366253270167
  >>> max_iterations = 50
  >>> opt = qml.SPSAOptimizer(maxiter=max_iterations)
  >>> for _ in range(max_iterations):
  ...     params, energy = opt.step_and_cost(cost, params)
  >>> print(params)
  [-6.21193761 -2.99360548]
  >>> print(energy)
  -1.1258709813834058
  ```

* Differentiable zero-noise-extrapolation error mitigation via ``qml.transforms.mitigate_with_zne`` with ``qml.transforms.fold_global`` and ``qml.transforms.poly_extrapolate``.
  [(#2757)](https://github.com/PennyLaneAI/pennylane/pull/2757)

  When using a noisy or real device, you can now create a differentiable mitigated qnode that internally executes folded circuits that increase the noise and extrapolating with a polynomial fit back to zero noise. There will be an accompanying demo on this, see [(PennyLaneAI/qml/529)](https://github.com/PennyLaneAI/qml/pull/529).

  ```python
  # Describe noise
  noise_gate = qml.DepolarizingChannel
  noise_strength = 0.1

  # Load devices
  dev_ideal = qml.device("default.mixed", wires=n_wires)
  dev_noisy = qml.transforms.insert(noise_gate, noise_strength)(dev_ideal)

  scale_factors = [1, 2, 3]
  @mitigate_with_zne(
    scale_factors,
    qml.transforms.fold_global,
    qml.transforms.poly_extrapolate,
    extrapolate_kwargs={'order': 2}
  )
  @qml.qnode(dev_noisy)
  def qnode_mitigated(theta):
      qml.RY(theta, wires=0)
      return qml.expval(qml.PauliX(0))

  theta = np.array(0.5, requires_grad=True)
  grad = qml.grad(qnode_mitigated)
  >>> grad(theta)
  0.5712737447327619
  ```

* The quantum information module now supports computation of relative entropy.
  [(#2772)](https://github.com/PennyLaneAI/pennylane/pull/2772)

  It includes a function in `qml.math`:

  ```pycon
  >>> rho = np.array([[0.3, 0], [0, 0.7]])
  >>> sigma = np.array([[0.5, 0], [0, 0.5]])
  >>> qml.math.relative_entropy(rho, sigma)
  tensor(0.08228288, requires_grad=True)
  ```

  as well as a QNode transform:

  ```python
  dev = qml.device('default.qubit', wires=2)

  @qml.qnode(dev)
  def circuit(param):
      qml.RY(param, wires=0)
      qml.CNOT(wires=[0, 1])
      return qml.state()
  ```

  ```pycon
  >>> relative_entropy_circuit = qml.qinfo.relative_entropy(circuit, circuit, wires0=[0], wires1=[0])
  >>> x, y = np.array(0.4), np.array(0.6)
  >>> relative_entropy_circuit((x,), (y,))
  0.017750012490703237
  ```

* New PennyLane-inspired `sketch` and `sketch_dark` styles are now available for drawing circuit diagram graphics.
  [(#2709)](https://github.com/PennyLaneAI/pennylane/pull/2709)

<<<<<<< HEAD
* Added `QutritDevice` as abstract base class for qutrit devices.
  ([#2781](https://github.com/PennyLaneAI/pennylane/pull/2781), [#2782](https://github.com/PennyLaneAI/pennylane/pull/2782))
=======
* Added `QutritDevice` as an abstract base class for qutrit devices.
  ([#2781](https://github.com/PennyLaneAI/pennylane/pull/2781), [#2782](https://github.com/PennyLaneAI/pennylane/pull/2782))

>>>>>>> 6d9d8c08
* Added operation `qml.QutritUnitary` for applying user-specified unitary operations on qutrit devices.
  [(#2699)](https://github.com/PennyLaneAI/pennylane/pull/2699)
* Added `default.qutrit` plugin for pure state simulation of qutrits. Currently supports operation `qml.QutritUnitary` and measurements `qml.state()`, `qml.probs()`.
  [(#2783)](https://github.com/PennyLaneAI/pennylane/pull/2783)

  ```pycon
  >>> dev = qml.device("default.qutrit", wires=1)
  >>> @qml.qnode(dev)
  ... def circuit(U):
  ...     qml.QutritUnitary(U, wires=0)
  ...     return qml.probs(wires=0)
  >>> U = np.array([[1, 1, 0], [1, -1, 0], [0, 0, np.sqrt(2)]]) / np.sqrt(2)
  >>> print(circuit(U))
  [0.5 0.5 0. ]
  ```
<<<<<<< HEAD
=======

**Operator Arithmetic:**

* Adds a base class `qml.ops.op_math.SymbolicOp` for single-operator symbolic
  operators such as `Adjoint` and `Pow`.
  [(#2721)](https://github.com/PennyLaneAI/pennylane/pull/2721)

* A `Sum` symbolic class is added that allows users to represent the sum of operators.
  [(#2475)](https://github.com/PennyLaneAI/pennylane/pull/2475)

  The `Sum` class provides functionality like any other PennyLane operator. We can
  get the matrix, eigenvalues, terms, diagonalizing gates and more.

  ```pycon
  >>> summed_op = qml.op_sum(qml.PauliX(0), qml.PauliZ(0))
  >>> summed_op
  PauliX(wires=[0]) + PauliZ(wires=[0])
  >>> qml.matrix(summed_op)
  array([[ 1,  1],
         [ 1, -1]])
  >>> summed_op.terms()
  ([1.0, 1.0], (PauliX(wires=[0]), PauliZ(wires=[0])))
  ```

  The `summed_op` can also be used inside a `qnode` as an observable.
  If the circuit is parameterized, then we can also differentiate through the
  sum observable.

  ```python
  sum_op = Sum(qml.PauliX(0), qml.PauliZ(1))
  dev = qml.device("default.qubit", wires=2)

  @qml.qnode(dev, grad_method="best")
  def circuit(weights):
        qml.RX(weights[0], wires=0)
        qml.RY(weights[1], wires=1)
        qml.CNOT(wires=[0, 1])
        qml.RX(weights[2], wires=1)
        return qml.expval(sum_op)
  ```

  ```pycon
  >>> weights = qnp.array([0.1, 0.2, 0.3], requires_grad=True)
  >>> qml.grad(circuit)(weights)
  tensor([-0.09347337, -0.18884787, -0.28818254], requires_grad=True)
  ```

* Added `__add__` and `__pow__` dunder methods to the `qml.operation.Operator` class so that users can combine operators
  more naturally. [(#2807)](https://github.com/PennyLaneAI/pennylane/pull/2807)

  ```python
  >>> summed_op = qml.RX(phi=1.23, wires=0) + qml.RZ(phi=3.14, wires=0)
  >>> summed_op
  RX(1.23, wires=[0]) + RZ(3.14, wires=[0])
  >>> exp_op = qml.RZ(1.0, wires=0) ** 2
  >>> exp_op
  RZ**2(1.0, wires=[0])
  ```

* New FlipSign operator that flips the sign for a given basic state. [(#2780)](https://github.com/PennyLaneAI/pennylane/pull/2780)
>>>>>>> 6d9d8c08

<h3>Improvements</h3>

* Jacobians are cached with the Autograd interface when using the
  parameter-shift rule.
  [(#2645)](https://github.com/PennyLaneAI/pennylane/pull/2645)

* Samples can be grouped into counts by passing the `counts=True` flag to `qml.sample`.
  [(#2686)](https://github.com/PennyLaneAI/pennylane/pull/2686)

  Note that the change included creating a new `Counts` measurement type in `measurements.py`.

  `counts=True` can be set when obtaining raw samples in the computational basis:

  ```pycon
  >>> dev = qml.device("default.qubit", wires=2, shots=1000)
  >>>
  >>> @qml.qnode(dev)
  >>> def circuit():
  ...     qml.Hadamard(wires=0)
  ...     qml.CNOT(wires=[0, 1])
  ...     # passing the counts flag
  ...     return qml.sample(counts=True)
  >>> result = circuit()
  >>> print(result)
  {'00': 495, '11': 505}
  ```

  Counts can also be obtained when sampling the eigenstates of an observable:

  ```pycon
  >>> dev = qml.device("default.qubit", wires=2, shots=1000)
  >>>
  >>> @qml.qnode(dev)
  >>> def circuit():
  ...   qml.Hadamard(wires=0)
  ...   qml.CNOT(wires=[0, 1])
  ...   return qml.sample(qml.PauliZ(0), counts=True), qml.sample(qml.PauliZ(1), counts=True)
  >>> result = circuit()
  >>> print(result)
  [tensor({-1: 526, 1: 474}, dtype=object, requires_grad=True)
   tensor({-1: 526, 1: 474}, dtype=object, requires_grad=True)]
  ```

* The `qml.state` and `qml.density_matrix` measurements now support custom wire
  labels.
  [(#2779)](https://github.com/PennyLaneAI/pennylane/pull/2779)

* Add trivial behaviour logic to `qml.operation.expand_matrix`.
  [(#2785)](https://github.com/PennyLaneAI/pennylane/issues/2785)

* Adds a new function to compare operators. `qml.equal` can be used to compare equality of parametric operators taking
  into account their interfaces and trainability.
  [(#2651)](https://github.com/PennyLaneAI/pennylane/pull/2651)

* The `default.mixed` device now supports backpropagation with the `"jax"` interface.
  [(#2754)](https://github.com/PennyLaneAI/pennylane/pull/2754)

* Quantum channels such as `qml.BitFlip` now support abstract tensors. This allows
  their usage inside QNodes decorated by `tf.function`, `jax.jit`, or `jax.vmap`:

  ```python
  dev = qml.device("default.mixed", wires=1)

  @qml.qnode(dev, diff_method="backprop", interface="jax")
  def circuit(t):
      qml.PauliX(wires=0)
      qml.ThermalRelaxationError(0.1, t, 1.4, 0.1, wires=0)
      return qml.expval(qml.PauliZ(0))
  ```

  ```pycon
  >>> x = jnp.array([0.8, 1.0, 1.2])
  >>> jax.vmap(circuit)(x)
  DeviceArray([-0.78849435, -0.8287073 , -0.85608006], dtype=float32)
  ```

* Pure state qutrit simulation can now be performed using the `default.qutrit` device.
  [(#2783)](https://github.com/PennyLaneAI/pennylane/pull/2783)

<<<<<<< HEAD
=======
* Added an `are_pauli_words_qwc` function which checks if certain
  Pauli words are pairwise qubit-wise commuting. This new function improves performance when measuring hamiltonians
  with many commuting terms.
  [(#2789)](https://github.com/PennyLaneAI/pennylane/pull/2798)

>>>>>>> 6d9d8c08
<h3>Breaking changes</h3>

* The deprecated `qml.hf` module is removed. The `qml.hf` functionality is fully supported by
  `qml.qchem`.
  [(#2795)](https://github.com/PennyLaneAI/pennylane/pull/2795)

* PennyLane now depends on newer versions (>=2.7) of the `semantic_version` package,
  which provides an updated API that is incompatible which versions of the package prior to 2.7.
  If you run into issues relating to this package, please reinstall PennyLane.
  [(#2744)](https://github.com/PennyLaneAI/pennylane/pull/2744)
  [(#2767)](https://github.com/PennyLaneAI/pennylane/pull/2767)

<h3>Deprecations</h3>

<h3>Documentation</h3>

* Added a dedicated docstring for the `QubitDevice.sample` method.
  [(#2812)](https://github.com/PennyLaneAI/pennylane/pull/2812)

* Optimization examples of using JAXopt and Optax with the JAX interface have
  been added.
  [(#2769)](https://github.com/PennyLaneAI/pennylane/pull/2769)

<h3>Bug fixes</h3>

* Fixes a bug where the parameter-shift Hessian of circuits with untrainable
  parameters might be computed with respect to the wrong parameters or
  might raise an error.
  [(#2822)](https://github.com/PennyLaneAI/pennylane/pull/2822)

* Fixes a bug where the custom implementation of the `states_to_binary` device
  method was not used.
  [(#2809)](https://github.com/PennyLaneAI/pennylane/pull/2809)

* `qml.grouping.group_observables` now works when individual wire
  labels are iterable.
  [(#2752)](https://github.com/PennyLaneAI/pennylane/pull/2752)

* The adjoint of an adjoint has a correct `expand` result.
  [(#2766)](https://github.com/PennyLaneAI/pennylane/pull/2766)

* The WireCut operator now raises an error when instantiating it with an empty list.
  [(#2826)](https://github.com/PennyLaneAI/pennylane/pull/2826)

<h3>Contributors</h3>

This release contains contributions from (in alphabetical order):

Juan Miguel Arrazola, David Ittah, Soran Jahangiri, Edward Jiang, Ankit Khandelwal, Christina Lee,
Sergio Martínez-Losa, Albert Mitjans Coma, Ixchel Meza Chavez, Romain Moyard, Lee James O'Riordan,
Mudit Pandey, Bogdan Reznychenko, Jay Soni, Antal Száva, David Wierichs, Moritz Willmann<|MERGE_RESOLUTION|>--- conflicted
+++ resolved
@@ -106,14 +106,9 @@
 * New PennyLane-inspired `sketch` and `sketch_dark` styles are now available for drawing circuit diagram graphics.
   [(#2709)](https://github.com/PennyLaneAI/pennylane/pull/2709)
 
-<<<<<<< HEAD
-* Added `QutritDevice` as abstract base class for qutrit devices.
-  ([#2781](https://github.com/PennyLaneAI/pennylane/pull/2781), [#2782](https://github.com/PennyLaneAI/pennylane/pull/2782))
-=======
 * Added `QutritDevice` as an abstract base class for qutrit devices.
   ([#2781](https://github.com/PennyLaneAI/pennylane/pull/2781), [#2782](https://github.com/PennyLaneAI/pennylane/pull/2782))
 
->>>>>>> 6d9d8c08
 * Added operation `qml.QutritUnitary` for applying user-specified unitary operations on qutrit devices.
   [(#2699)](https://github.com/PennyLaneAI/pennylane/pull/2699)
 * Added `default.qutrit` plugin for pure state simulation of qutrits. Currently supports operation `qml.QutritUnitary` and measurements `qml.state()`, `qml.probs()`.
@@ -129,8 +124,6 @@
   >>> print(circuit(U))
   [0.5 0.5 0. ]
   ```
-<<<<<<< HEAD
-=======
 
 **Operator Arithmetic:**
 
@@ -191,7 +184,6 @@
   ```
 
 * New FlipSign operator that flips the sign for a given basic state. [(#2780)](https://github.com/PennyLaneAI/pennylane/pull/2780)
->>>>>>> 6d9d8c08
 
 <h3>Improvements</h3>
 
@@ -272,14 +264,11 @@
 * Pure state qutrit simulation can now be performed using the `default.qutrit` device.
   [(#2783)](https://github.com/PennyLaneAI/pennylane/pull/2783)
 
-<<<<<<< HEAD
-=======
 * Added an `are_pauli_words_qwc` function which checks if certain
   Pauli words are pairwise qubit-wise commuting. This new function improves performance when measuring hamiltonians
   with many commuting terms.
   [(#2789)](https://github.com/PennyLaneAI/pennylane/pull/2798)
 
->>>>>>> 6d9d8c08
 <h3>Breaking changes</h3>
 
 * The deprecated `qml.hf` module is removed. The `qml.hf` functionality is fully supported by
