:orphan:

# Release 0.25.0-dev (development release)

<h3>New features since last release</h3>

* Added the new optimizer, `qml.SPSAOptimizer` that implements the simultaneous
  perturbation stochastic approximation method based on
  [An Overview of the Simultaneous Perturbation Method for Efficient Optimization](https://www.jhuapl.edu/SPSA/PDF-SPSA/Spall_An_Overview.PDF).
  [(#2661)](https://github.com/PennyLaneAI/pennylane/pull/2661)

  It is a suitable optimizer for cost functions whose evaluation may involve
  noise, as optimization with SPSA may significantly decrease the number of
  quantum executions for the entire optimization.

  ```pycon
  >>> dev = qml.device("default.qubit", wires=1)
  >>> def circuit(params):
  ...     qml.RX(params[0], wires=0)
  ...     qml.RY(params[1], wires=0)
  >>> coeffs = [1, 1]
  >>> obs = [qml.PauliX(0), qml.PauliZ(0)]
  >>> H = qml.Hamiltonian(coeffs, obs)
  >>> @qml.qnode(dev)
  ... def cost(params):
  ...     circuit(params)
  ...     return qml.expval(H)
  >>> params = np.random.normal(0, np.pi, (2), requires_grad=True)
  >>> print(params)
  [-5.92774911 -4.26420843]
  >>> print(cost(params))
  0.43866366253270167
  >>> max_iterations = 50
  >>> opt = qml.SPSAOptimizer(maxiter=max_iterations)
  >>> for _ in range(max_iterations):
  ...     params, energy = opt.step_and_cost(cost, params)
  >>> print(params)
  [-6.21193761 -2.99360548]
  >>> print(energy)
  -1.1258709813834058
  ```

* New PennyLane-inspired `sketch` and `sketch_dark` styles are now available for drawing circuit diagram graphics.
  [(#2709)](https://github.com/PennyLaneAI/pennylane/pull/2709)

* Added operation `qml.QutritUnitary` for applying user-specified unitary operations on qutrit devices.
  [(#2699)](https://github.com/PennyLaneAI/pennylane/pull/2699)  

<h3>Improvements</h3>

* Adds a new function to compare operators. `qml.equal` can be used to compare equality of parametric operators taking into account their interfaces and trainability.
  [(#2651)](https://github.com/PennyLaneAI/pennylane/pull/2651)

* The `default.mixed` device now supports backpropagation with the `"jax"` interface.
  [(#2754)](https://github.com/PennyLaneAI/pennylane/pull/2754)

<h3>Breaking changes</h3>

* PennyLane now depends on newer versions (>=2.7) of the `semantic_version` package,
  which provides an updated API that is incompatible which versions of the package prior to 2.7.
  If you run into issues relating to this package, please reinstall PennyLane.
  [(#2744)](https://github.com/PennyLaneAI/pennylane/pull/2744)
  [(#2767)](https://github.com/PennyLaneAI/pennylane/pull/2767)

<h3>Deprecations</h3>

<h3>Documentation</h3>

<h3>Bug fixes</h3>

* The adjoint of an adjoint has a correct `expand` result.
  [(#2766)](https://github.com/PennyLaneAI/pennylane/pull/2766)

<h3>Contributors</h3>

This release contains contributions from (in alphabetical order):

<<<<<<< HEAD
David Ittah, Ankit Khandelwal, Ixchel Meza Chavez, Mudit Pandey, Moritz Willmann
=======
David Ittah, Edward Jiang, Ankit Khandelwal, Ixchel Meza Chavez, Moritz Willmann
>>>>>>> 2ffd0a5b
<|MERGE_RESOLUTION|>--- conflicted
+++ resolved
@@ -75,8 +75,4 @@
 
 This release contains contributions from (in alphabetical order):
 
-<<<<<<< HEAD
-David Ittah, Ankit Khandelwal, Ixchel Meza Chavez, Mudit Pandey, Moritz Willmann
-=======
-David Ittah, Edward Jiang, Ankit Khandelwal, Ixchel Meza Chavez, Moritz Willmann
->>>>>>> 2ffd0a5b
+David Ittah, Edward Jiang, Ankit Khandelwal, Ixchel Meza Chavez, Mudit Pandey, Moritz Willmann