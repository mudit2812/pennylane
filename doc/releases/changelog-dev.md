:orphan:

# Release 0.26.0-dev (development release)

<h3>New features since last release</h3>

<<<<<<< HEAD
* Added readout error functionality to the MixedDevice.
  [(#2786)](https://github.com/PennyLaneAI/pennylane/pull/2786)

  Readout error has been added by applying a BitFlip channel to the wires
  measured after the diagonalizing gates corresponding to the measurement
  observable has been applied. The probability of the readout error occurring
  should be passed when creating the device.

  ```pycon
  >>> dev = qml.device("default.mixed", wires=2, readout_prob=0.1)
  >>> @qml.qnode(dev)
  ... def circuit():
  ...     return qml.expval(qml.PauliZ(0))
  >>> print(circuit())
  0.8
  ```

* Operations for quantum chemistry now also support parameter broadcasting
  in their numerical representations.
  [(#2726)](https://github.com/PennyLaneAI/pennylane/pull/2726)

  Similar to standard parametrized operations, quantum chemistry operations now
  also work with broadcasted parameters:

  ```pycon
  >>> op = qml.SingleExcitation(np.array([0.3, 1.2, -0.7]), wires=[0, 1])
  >>> op.matrix().shape
  (3, 4, 4)
  ```

* The gradient transform `qml.gradients.param_shift` now accepts the new Boolean keyword
  argument `broadcast`. If it is set to `True`, broadcasting is used to compute the derivative.
  [(#2749)](https://github.com/PennyLaneAI/pennylane/pull/2749)

  For example, for the circuit

  ```python
  dev = qml.device("default.qubit", wires=2)

  @qml.qnode(dev)
  def circuit(x, y):
      qml.RX(x, wires=0)
      qml.CRY(y, wires=[0, 1])
      return qml.expval(qml.PauliZ(0) @ qml.PauliZ(1))
  ```

  we may compute the derivative via

  ```pycon
  >>> x, y = np.array([0.4, 0.23], requires_grad=True)
  >>> qml.gradients.param_shift(circuit, broadcast=True)(x, y)
  (tensor(-0.38429095, requires_grad=True),
   tensor(0.00899816, requires_grad=True))
  ```

  Note that `QuantumTapes`/`QNodes` with multiple return values and shot vectors are not supported
  yet and the operations with trainable parameters are required to support broadcasting when using
  `broadcast=True`. One way of checking the latter is the `Attribute` `supports_broadcasting`:

  ```pycon
  >>> qml.RX in qml.ops.qubit.attributes.supports_broadcasting
  True
  ```

* Functionality for estimating the number of non-Clifford gates and logical qubits needed to
  implement quantum phase estimation algorithms for simulating materials and molecules is added to
  the new `qml.resource` module. Quantum algorithms in first quantization using a plane-wave basis
  and in second quantization with a double-factorized Hamiltonian are supported.
  [(#2646)](https://github.com/PennyLaneAI/pennylane/pull/2646)
  [(#2653)](https://github.com/PennyLaneAI/pennylane/pull/2653)
  [(#2665)](https://github.com/PennyLaneAI/pennylane/pull/2665)
  [(#2694)](https://github.com/PennyLaneAI/pennylane/pull/2694)
  [(#2720)](https://github.com/PennyLaneAI/pennylane/pull/2720)
  [(#2723)](https://github.com/PennyLaneAI/pennylane/pull/2723)
  [(#2746)](https://github.com/PennyLaneAI/pennylane/pull/2746)
  [(#2796)](https://github.com/PennyLaneAI/pennylane/pull/2796)
  [(#2797)](https://github.com/PennyLaneAI/pennylane/pull/2797)
  [(#2874)](https://github.com/PennyLaneAI/pennylane/pull/2874)
  [(#2644)](https://github.com/PennyLaneAI/pennylane/pull/2644)

  The resource estimation algorithms are implemented as classes inherited from the `Operation`
  class. The number of non-Clifford gates and logical qubits for implementing each algorithm can be
  estimated by initiating the class for a given system. For the first quantization algorithm, the
  number of plane waves, number of electrons and the unit cell volume (in atomic units) are needed
  to initiate the `FirstQuantization` class. The resource can then be estimated as

  ```python
  import pennylane as qml
  from pennylane import numpy as np
  
  n = 100000        # number of plane waves
  eta = 156         # number of electrons
  omega = 1145.166  # unit cell volume
  
  algo = FirstQuantization(n, eta, omega)
  
  # print the number of non-Clifford gates and logical qubits
  print(algo.gates, algo.qubits)
  ```
  
  ```pycon
  1.10e+13, 4416
  ```
  
  For the second quantization algorithm, the one- and two-electron integrals are needed to initiate
  the `DoubleFactorization` class which creates a double-factorized Hamiltonian and computes the
  number of non-Clifford gates and logical qubits for simulating the Hamiltonian:

  ```python
  import pennylane as qml
  from pennylane import numpy as np
  
  symbols  = ['O', 'H', 'H']
  geometry = np.array([[0.00000000,  0.00000000,  0.28377432],
                       [0.00000000,  1.45278171, -1.00662237],
                       [0.00000000, -1.45278171, -1.00662237]], requires_grad = False)
  
  mol = qml.qchem.Molecule(symbols, geometry, basis_name='sto-3g')
  core, one, two = qml.qchem.electron_integrals(mol)()
  algo = DoubleFactorization(one, two)
  
  # print the number of non-Clifford gates and logical qubits
  print(algo.gates, algo.qubits)
  ```

  ```pycon
  103969925, 290
  ```

  The methods of the `FirstQuantization` and the `DoubleFactorization` classes can be also accessed
  individually. For instance, the logical qubits can be computed by providing the inputs needed for
  this estimation without initiating the class.

  ```python
  n = 100000
  eta = 156
  omega = 169.69608
  error = 0.01
  qml.resource.FirstQuantization.qubit_cost(n, eta, omega, error)
  ```
  
  ```pycon
  4377
  ```

  In addition to the number of non-Clifford gates and logical qubits, some other quantities such as
  the 1-norm of the Hamiltonian and double factorization of the second-quantized Hamiltonian can be
  obtained either by initiating the classes or by directly calling the functions.

* `DefaultQubit` devices now natively support parameter broadcasting
  and `qml.gradients.param_shift` allows to make use of broadcasting.
  [(#2627)](https://github.com/PennyLaneAI/pennylane/pull/2627)

  Instead of utilizing the `broadcast_expand` transform, `DefaultQubit`-based
  devices now are able to directly execute broadcasted circuits, providing
  a faster way of executing the same circuit at varied parameter positions.

  Given a standard `QNode`,

  ```python
  dev = qml.device("default.qubit", wires=2)

  @qml.qnode(dev)
  def circuit(x, y):
      qml.RX(x, wires=0)
      qml.RY(y, wires=0)
      return qml.expval(qml.PauliZ(0))
  ```

  we can call it with broadcasted parameters:

  ```pycon
  >>> x = np.array([0.4, 1.2, 0.6], requires_grad=True)
  >>> y = np.array([0.9, -0.7, 4.2], requires_grad=True)
  >>> circuit(x, y)
  tensor([ 0.5725407 ,  0.2771465 , -0.40462972], requires_grad=True)
  ```

  It's also possible to broadcast only some parameters:

  ```pycon
  >>> x = np.array([0.4, 1.2, 0.6], requires_grad=True)
  >>> y = np.array(0.23, requires_grad=True)
  >>> circuit(x, y)
  tensor([0.89680614, 0.35281557, 0.80360155], requires_grad=True)
  ```

* Added the new optimizer, `qml.SPSAOptimizer` that implements the simultaneous
  perturbation stochastic approximation method based on
  [An Overview of the Simultaneous Perturbation Method for Efficient Optimization](https://www.jhuapl.edu/SPSA/PDF-SPSA/Spall_An_Overview.PDF).
  [(#2661)](https://github.com/PennyLaneAI/pennylane/pull/2661)

  It is a suitable optimizer for cost functions whose evaluation may involve
  noise, as optimization with SPSA may significantly decrease the number of
  quantum executions for the entire optimization.

  ```pycon
  >>> dev = qml.device("default.qubit", wires=1)
  >>> def circuit(params):
  ...     qml.RX(params[0], wires=0)
  ...     qml.RY(params[1], wires=0)
  >>> coeffs = [1, 1]
  >>> obs = [qml.PauliX(0), qml.PauliZ(0)]
  >>> H = qml.Hamiltonian(coeffs, obs)
  >>> @qml.qnode(dev)
  ... def cost(params):
  ...     circuit(params)
  ...     return qml.expval(H)
  >>> params = np.random.normal(0, np.pi, (2), requires_grad=True)
  >>> print(params)
  [-5.92774911 -4.26420843]
  >>> print(cost(params))
  0.43866366253270167
  >>> max_iterations = 50
  >>> opt = qml.SPSAOptimizer(maxiter=max_iterations)
  >>> for _ in range(max_iterations):
  ...     params, energy = opt.step_and_cost(cost, params)
  >>> print(params)
  [-6.21193761 -2.99360548]
  >>> print(energy)
  -1.1258709813834058
  ```

* Differentiable zero-noise-extrapolation error mitigation via ``qml.transforms.mitigate_with_zne`` with ``qml.transforms.fold_global`` and ``qml.transforms.poly_extrapolate``.
  [(#2757)](https://github.com/PennyLaneAI/pennylane/pull/2757)

  When using a noisy or real device, you can now create a differentiable mitigated qnode that internally executes folded circuits that increase the noise and extrapolating with a polynomial fit back to zero noise. There will be an accompanying demo on this, see [(PennyLaneAI/qml/529)](https://github.com/PennyLaneAI/qml/pull/529).

  ```python
  # Describe noise
  noise_gate = qml.DepolarizingChannel
  noise_strength = 0.1

  # Load devices
  dev_ideal = qml.device("default.mixed", wires=n_wires)
  dev_noisy = qml.transforms.insert(noise_gate, noise_strength)(dev_ideal)

  scale_factors = [1, 2, 3]
  @mitigate_with_zne(
    scale_factors,
    qml.transforms.fold_global,
    qml.transforms.poly_extrapolate,
    extrapolate_kwargs={'order': 2}
  )
  @qml.qnode(dev_noisy)
  def qnode_mitigated(theta):
      qml.RY(theta, wires=0)
      return qml.expval(qml.PauliX(0))

  theta = np.array(0.5, requires_grad=True)
  grad = qml.grad(qnode_mitigated)
  >>> grad(theta)
  0.5712737447327619
  ```

* The quantum information module now supports computation of relative entropy.
  [(#2772)](https://github.com/PennyLaneAI/pennylane/pull/2772)

  It includes a function in `qml.math`:

  ```pycon
  >>> rho = np.array([[0.3, 0], [0, 0.7]])
  >>> sigma = np.array([[0.5, 0], [0, 0.5]])
  >>> qml.math.relative_entropy(rho, sigma)
  tensor(0.08228288, requires_grad=True)
  ```

  as well as a QNode transform:

  ```python
  dev = qml.device('default.qubit', wires=2)

  @qml.qnode(dev)
  def circuit(param):
      qml.RY(param, wires=0)
      qml.CNOT(wires=[0, 1])
      return qml.state()
  ```

  ```pycon
  >>> relative_entropy_circuit = qml.qinfo.relative_entropy(circuit, circuit, wires0=[0], wires1=[0])
  >>> x, y = np.array(0.4), np.array(0.6)
  >>> relative_entropy_circuit((x,), (y,))
  0.017750012490703237
  ```
  
* New PennyLane-inspired `sketch` and `sketch_dark` styles are now available for
  drawing circuit diagram graphics.
  [(#2709)](https://github.com/PennyLaneAI/pennylane/pull/2709)

* Added `QutritDevice` as an abstract base class for qutrit devices.
  ([#2781](https://github.com/PennyLaneAI/pennylane/pull/2781), [#2782](https://github.com/PennyLaneAI/pennylane/pull/2782))
* Added operation `qml.QutritUnitary` for applying user-specified unitary operations on qutrit devices.
  [(#2699)](https://github.com/PennyLaneAI/pennylane/pull/2699)
* Added `default.qutrit` plugin for pure state simulation of qutrits. Currently supports operation `qml.QutritUnitary` and measurements `qml.state()`, `qml.probs()`.
  [(#2783)](https://github.com/PennyLaneAI/pennylane/pull/2783)

  ```pycon
  >>> dev = qml.device("default.qutrit", wires=1)
  >>> @qml.qnode(dev)
  ... def circuit(U):
  ...     qml.QutritUnitary(U, wires=0)
  ...     return qml.probs(wires=0)
  >>> U = np.array([[1, 1, 0], [1, -1, 0], [0, 0, np.sqrt(2)]]) / np.sqrt(2)
  >>> print(circuit(U))
  [0.5 0.5 0. ]
  ```

  * Added `qml.THermitian` observable for measuring user-specified Hermitian matrix observables for qutrit circuits.
  ([#2784](https://github.com/PennyLaneAI/pennylane/pull/2784))

* Added `default.qutrit` plugin for pure state simulation of qutrits. Currently supports operation `qml.QutritUnitary` and measurements `qml.state()`, `qml.probs()`.
  [(#2783)](https://github.com/PennyLaneAI/pennylane/pull/2783)

  ```pycon
  >>> dev = qml.device("default.qutrit", wires=1)
  >>> @qml.qnode(dev)
  ... def circuit(U):
  ...     qml.QutritUnitary(U, wires=0)
  ...     return qml.probs(wires=0)
  >>> U = np.array([[1, 1, 0], [1, -1, 0], [0, 0, np.sqrt(2)]]) / np.sqrt(2)
  >>> print(circuit(U))
  [0.5 0.5 0. ]
  ```
  
**Operator Arithmetic:**

* `default.qubit` now will natively execute any operation that defines a matrix except
  for trainable `Pow` operations. This includes custom operations, `GroverOperator`, `QFT`,
  `U1`, `U2`, `U3`, and arithmetic operations. The existance of a matrix is determined by the
  `Operator.has_matrix` property.

* When adjoint differentiation is requested, circuits are now decomposed so
  that all trainable operations have a generator.
  [(#2836)](https://github.com/PennyLaneAI/pennylane/pull/2836)

* Adds the `Controlled` symbolic operator to represent a controlled version of any
  operation.
  [(#2634)](https://github.com/PennyLaneAI/pennylane/pull/2634)

* Adds a base class `qml.ops.op_math.SymbolicOp` for single-operator symbolic
  operators such as `Adjoint` and `Pow`.
  [(#2721)](https://github.com/PennyLaneAI/pennylane/pull/2721)

* A `Sum` symbolic class is added that allows users to represent the sum of operators.
  [(#2475)](https://github.com/PennyLaneAI/pennylane/pull/2475)

  The `Sum` class provides functionality like any other PennyLane operator. We can
  get the matrix, eigenvalues, terms, diagonalizing gates and more.

  ```pycon
  >>> summed_op = qml.op_sum(qml.PauliX(0), qml.PauliZ(0))
  >>> summed_op
  PauliX(wires=[0]) + PauliZ(wires=[0])
  >>> qml.matrix(summed_op)
  array([[ 1,  1],
         [ 1, -1]])
  >>> summed_op.terms()
  ([1.0, 1.0], (PauliX(wires=[0]), PauliZ(wires=[0])))
  ```

  The `summed_op` can also be used inside a `qnode` as an observable.
  If the circuit is parameterized, then we can also differentiate through the
  sum observable.

  ```python
  sum_op = Sum(qml.PauliX(0), qml.PauliZ(1))
  dev = qml.device("default.qubit", wires=2)

  @qml.qnode(dev, grad_method="best")
  def circuit(weights):
        qml.RX(weights[0], wires=0)
        qml.RY(weights[1], wires=1)
        qml.CNOT(wires=[0, 1])
        qml.RX(weights[2], wires=1)
        return qml.expval(sum_op)
  ```

  ```pycon
  >>> weights = qnp.array([0.1, 0.2, 0.3], requires_grad=True)
  >>> qml.grad(circuit)(weights)
  tensor([-0.09347337, -0.18884787, -0.28818254], requires_grad=True)
  ```

* Added `__add__` and `__pow__` dunder methods to the `qml.operation.Operator` class so that users can combine operators
  more naturally. [(#2807)](https://github.com/PennyLaneAI/pennylane/pull/2807)

  ```pycon
  >>> sum_op = qml.RX(phi=1.23, wires=0) + qml.RZ(phi=3.14, wires=0)
  >>> sum_op
  RX(1.23, wires=[0]) + RZ(3.14, wires=[0])
  >>> exp_op = qml.RZ(1.0, wires=0) ** 2
  >>> exp_op
  RZ**2(1.0, wires=[0])
  ```

* Added `__mul__` and `__matmul__` dunder methods to the `qml.operation.Operator` class so
  that users can combine operators more naturally.
  [(#2891)](https://github.com/PennyLaneAI/pennylane/pull/2891)

  ```pycon
  >>> prod_op = qml.RX(1, wires=0) @ qml.RY(2, wires=0)
  >>> prod_op
  PauliX(wires=[0]) @ PauliZ(wires=[1])
  >>> sprod_op = 6 * qml.RX(1, 0)
  >>> sprod_op
  6*(RX(1, wires=[0]))
  ```

* Added support for addition of operators and scalars. [(#2849)](https://github.com/PennyLaneAI/pennylane/pull/2849)

  ```pycon
  >>> sum_op = 5 + qml.PauliX(0)
  >>> sum_op.matrix()
  array([[5., 1.],
         [1., 5.]])
  ```

  Added `__neg__` and `__sub__` dunder methods to the `qml.operation.Operator` class so that users
  can negate and substract operators more naturally.

  ```pycon
  >>> -(-qml.PauliZ(0) + qml.PauliX(0)).matrix()
  array([[ 1, -1],
        [-1, -1]])
  ```

* A `SProd` symbolic class is added that allows users to represent the scalar product
of operators. [(#2622)](https://github.com/PennyLaneAI/pennylane/pull/2622)

  We can get the matrix, eigenvalues, terms, diagonalizing gates and more.

  ```pycon
  >>> sprod_op = qml.s_prod(2.0, qml.PauliX(0))
  >>> sprod_op
  2.0*(PauliX(wires=[0]))
  >>> sprod_op.matrix()
  array([[ 0., 2.],
         [ 2., 0.]])
  >>> sprod_op.terms()
  ([2.0], [PauliX(wires=[0])])
  ```

  The `sprod_op` can also be used inside a `qnode` as an observable.
  If the circuit is parameterized, then we can also differentiate through the observable.

  ```python
  dev = qml.device("default.qubit", wires=1)

  @qml.qnode(dev, grad_method="best")
  def circuit(scalar, theta):
        qml.RX(theta, wires=0)
        return qml.expval(qml.s_prod(scalar, qml.Hadamard(wires=0)))
  ```

  ```pycon
  >>> scalar, theta = (1.2, 3.4)
  >>> qml.grad(circuit, argnum=[0,1])(scalar, theta)
  (array(-0.68362956), array(0.21683382))
  ```

* Added `arithmetic_depth` property and `simplify` method to the `Operator`, `Sum`, `Adjoint`
and `SProd` operators so that users can reduce the depth of nested operators.
  [(#2835)](https://github.com/PennyLaneAI/pennylane/pull/2835)

  ```pycon
  >>> sum_op = qml.ops.Sum(qml.RX(phi=1.23, wires=0), qml.ops.Sum(qml.RZ(phi=3.14, wires=0), qml.PauliX(0)))
  >>> sum_op.arithmetic_depth
  2
  >>> simplified_op = sum_op.simplify()
  >>> simplified_op.arithmetic_depth
  1
  ```

* `qml.simplify` can now be used instead of using each operator's simplify method.
  [(#2854)](https://github.com/PennyLaneAI/pennylane/pull/2854)

  This wrapper can also be used inside circuits:

 ```python
  @qml.qnode(qml.device('default.qubit', wires=1))
  def circuit(x, simplify=True):
      op = qml.adjoint(qml.adjoint(qml.RX(x, wires=0)))
      if simplify:
          qml.simplify(op)
      return qml.expval(qml.PauliZ(0))

  print(qml.draw(circuit)(1.2, simplify=False))
  print(qml.draw(circuit)(1.2))
  ```

  ```pycon
  0: ──RX(1.20)††─┤  <Z>
  0: ──RX(1.20)─┤  <Z>
  ```
  
* A `Prod` symbolic class is added that allows users to represent the Prod of operators.
  [(#2625)](https://github.com/PennyLaneAI/pennylane/pull/2625)

  The `Prod` class provides functionality like any other PennyLane operator. We can
  get the matrix, eigenvalues, terms, diagonalizing gates and more.

  ```pycon
  >>> prop_op = Prod(qml.PauliX(0), qml.PauliZ(0))
  >>> prop_op
  PauliX(wires=[0]) @ PauliZ(wires=[0])
  >>> qml.matrix(prop_op)
  array([[ 0,  -1],
         [ 1,   0]])
  >>> prop_op.terms()
  ([1.0], [PauliX(wires=[0]) @ PauliZ(wires=[0])])
  ```

  The `prod_op` can also be used inside a `qnode` as an observable.
  If the circuit is parameterized, then we can also differentiate through the
  product observable.

  ```python
  prod_op = Prod(qml.PauliZ(wires=0), qml.Hadamard(wires=1))
  dev = qml.device("default.qubit", wires=2)

  @qml.qnode(dev)
  def circuit(weights):
      qml.RX(weights[0], wires=0)
      return qml.expval(prod_op)
  ```

  ```pycon
  >>> weights = qnp.array([0.1], requires_grad=True)
  >>> qml.grad(circuit)(weights)
  tensor([-0.07059288589999416], requires_grad=True)
  ```
  
  The `prod_op` can also be used inside a `qnode` as an operation which,
  if parameterized, can be differentiated.

  ```python
  dev = qml.device("default.qubit", wires=3)

  @qml.qnode(dev)
  def circuit(theta):
      qml.prod(qml.PauliZ(0), qml.RX(theta, 1))
      return qml.expval(qml.PauliZ(1))
  ```

  ```pycon
  >>> circuit(1.23)
  tensor(0.33423773, requires_grad=True)
  >>> qml.grad(circuit)(1.23)
  -0.9424888019316975
  ```

* New FlipSign operator that flips the sign for a given basic state. [(#2780)](https://github.com/PennyLaneAI/pennylane/pull/2780)

* Added `qml.counts` which samples from the supplied observable returning the number of counts
  for each sample.
  [(#2686)](https://github.com/PennyLaneAI/pennylane/pull/2686)
  [(#2839)](https://github.com/PennyLaneAI/pennylane/pull/2839)
  [(#2876)](https://github.com/PennyLaneAI/pennylane/pull/2876)

  Note that the change included creating a new `Counts` measurement type in `measurements.py`.

  `qml.counts` can be used to obtain counted raw samples in the computational basis:

  ```pycon
  >>> dev = qml.device("default.qubit", wires=2, shots=1000)
  >>>
  >>> @qml.qnode(dev)
  >>> def circuit():
  ...     qml.Hadamard(wires=0)
  ...     qml.CNOT(wires=[0, 1])
  ...     return qml.counts()
  >>> result = circuit()
  >>> print(result)
  {'00': 495, '11': 505}
  ```

  Counts can also be obtained when sampling the eigenstates of an observable:

  ```pycon
  >>> dev = qml.device("default.qubit", wires=2, shots=1000)
  >>>
  >>> @qml.qnode(dev)
  >>> def circuit():
  ...   qml.Hadamard(wires=0)
  ...   qml.CNOT(wires=[0, 1])
  ...   return qml.counts(qml.PauliZ(0)), qml.counts(qml.PauliZ(1))
  >>> result = circuit()
  >>> print(result)
  ({-1: 470, 1: 530}, {-1: 470, 1: 530})
  ```

<h3>Improvements</h3>

* The efficiency of the Hartree-Fock workflow is improved by removing the repetitive basis set
  normalisation steps and modifying how the permutational symmetries are applied to avoid repetitive
  electron repulsion integral calculations.
  [(#2850)](https://github.com/PennyLaneAI/pennylane/pull/2850)

* The coefficients of the non-differentiable molecular Hamiltonians generated with openfermion have
  `requires_grad = False` by default.
  [(#2865)](https://github.com/PennyLaneAI/pennylane/pull/2865)

* A small performance upgrade to the `compute_matrix` method
  of broadcastable parametric operations.
  [(#2726)](https://github.com/PennyLaneAI/pennylane/pull/2726)

* Jacobians are cached with the Autograd interface when using the
  parameter-shift rule.
  [(#2645)](https://github.com/PennyLaneAI/pennylane/pull/2645)

* The `qml.state` and `qml.density_matrix` measurements now support custom wire
  labels.
  [(#2779)](https://github.com/PennyLaneAI/pennylane/pull/2779)

* Add trivial behaviour logic to `qml.operation.expand_matrix`.
  [(#2785)](https://github.com/PennyLaneAI/pennylane/issues/2785)

* Adds a new function to compare operators. `qml.equal` can be used to compare equality of parametric operators taking
  into account their interfaces and trainability.
  [(#2651)](https://github.com/PennyLaneAI/pennylane/pull/2651)

* The `default.mixed` device now supports backpropagation with the `"jax"` interface.
  [(#2754)](https://github.com/PennyLaneAI/pennylane/pull/2754)

* Quantum channels such as `qml.BitFlip` now support abstract tensors. This allows
  their usage inside QNodes decorated by `tf.function`, `jax.jit`, or `jax.vmap`:

  ```python
  dev = qml.device("default.mixed", wires=1)

  @qml.qnode(dev, diff_method="backprop", interface="jax")
  def circuit(t):
      qml.PauliX(wires=0)
      qml.ThermalRelaxationError(0.1, t, 1.4, 0.1, wires=0)
      return qml.expval(qml.PauliZ(0))
  ```

  ```pycon
  >>> x = jnp.array([0.8, 1.0, 1.2])
  >>> jax.vmap(circuit)(x)
  DeviceArray([-0.78849435, -0.8287073 , -0.85608006], dtype=float32)
  ```

* Pure state qutrit simulation can now be performed using the `default.qutrit` device.
  [(#2783)](https://github.com/PennyLaneAI/pennylane/pull/2783)

* Added an `are_pauli_words_qwc` function which checks if certain
  Pauli words are pairwise qubit-wise commuting. This new function improves performance when measuring hamiltonians
  with many commuting terms.
  [(#2789)](https://github.com/PennyLaneAI/pennylane/pull/2798)

* Adjoint differentiation now uses the adjoint symbolic wrapper instead of in-place inversion.
  [(#2855)](https://github.com/PennyLaneAI/pennylane/pull/2855)

=======
<h3>Improvements</h3>

>>>>>>> a02bdbc2
<h3>Breaking changes</h3>

<h3>Deprecations</h3>

<h3>Documentation</h3>

<h3>Bug fixes</h3>

<h3>Contributors</h3>

This release contains contributions from (in alphabetical order):<|MERGE_RESOLUTION|>--- conflicted
+++ resolved
@@ -3,667 +3,11 @@
 # Release 0.26.0-dev (development release)
 
 <h3>New features since last release</h3>
-
-<<<<<<< HEAD
-* Added readout error functionality to the MixedDevice.
-  [(#2786)](https://github.com/PennyLaneAI/pennylane/pull/2786)
-
-  Readout error has been added by applying a BitFlip channel to the wires
-  measured after the diagonalizing gates corresponding to the measurement
-  observable has been applied. The probability of the readout error occurring
-  should be passed when creating the device.
-
-  ```pycon
-  >>> dev = qml.device("default.mixed", wires=2, readout_prob=0.1)
-  >>> @qml.qnode(dev)
-  ... def circuit():
-  ...     return qml.expval(qml.PauliZ(0))
-  >>> print(circuit())
-  0.8
-  ```
-
-* Operations for quantum chemistry now also support parameter broadcasting
-  in their numerical representations.
-  [(#2726)](https://github.com/PennyLaneAI/pennylane/pull/2726)
-
-  Similar to standard parametrized operations, quantum chemistry operations now
-  also work with broadcasted parameters:
-
-  ```pycon
-  >>> op = qml.SingleExcitation(np.array([0.3, 1.2, -0.7]), wires=[0, 1])
-  >>> op.matrix().shape
-  (3, 4, 4)
-  ```
-
-* The gradient transform `qml.gradients.param_shift` now accepts the new Boolean keyword
-  argument `broadcast`. If it is set to `True`, broadcasting is used to compute the derivative.
-  [(#2749)](https://github.com/PennyLaneAI/pennylane/pull/2749)
-
-  For example, for the circuit
-
-  ```python
-  dev = qml.device("default.qubit", wires=2)
-
-  @qml.qnode(dev)
-  def circuit(x, y):
-      qml.RX(x, wires=0)
-      qml.CRY(y, wires=[0, 1])
-      return qml.expval(qml.PauliZ(0) @ qml.PauliZ(1))
-  ```
-
-  we may compute the derivative via
-
-  ```pycon
-  >>> x, y = np.array([0.4, 0.23], requires_grad=True)
-  >>> qml.gradients.param_shift(circuit, broadcast=True)(x, y)
-  (tensor(-0.38429095, requires_grad=True),
-   tensor(0.00899816, requires_grad=True))
-  ```
-
-  Note that `QuantumTapes`/`QNodes` with multiple return values and shot vectors are not supported
-  yet and the operations with trainable parameters are required to support broadcasting when using
-  `broadcast=True`. One way of checking the latter is the `Attribute` `supports_broadcasting`:
-
-  ```pycon
-  >>> qml.RX in qml.ops.qubit.attributes.supports_broadcasting
-  True
-  ```
-
-* Functionality for estimating the number of non-Clifford gates and logical qubits needed to
-  implement quantum phase estimation algorithms for simulating materials and molecules is added to
-  the new `qml.resource` module. Quantum algorithms in first quantization using a plane-wave basis
-  and in second quantization with a double-factorized Hamiltonian are supported.
-  [(#2646)](https://github.com/PennyLaneAI/pennylane/pull/2646)
-  [(#2653)](https://github.com/PennyLaneAI/pennylane/pull/2653)
-  [(#2665)](https://github.com/PennyLaneAI/pennylane/pull/2665)
-  [(#2694)](https://github.com/PennyLaneAI/pennylane/pull/2694)
-  [(#2720)](https://github.com/PennyLaneAI/pennylane/pull/2720)
-  [(#2723)](https://github.com/PennyLaneAI/pennylane/pull/2723)
-  [(#2746)](https://github.com/PennyLaneAI/pennylane/pull/2746)
-  [(#2796)](https://github.com/PennyLaneAI/pennylane/pull/2796)
-  [(#2797)](https://github.com/PennyLaneAI/pennylane/pull/2797)
-  [(#2874)](https://github.com/PennyLaneAI/pennylane/pull/2874)
-  [(#2644)](https://github.com/PennyLaneAI/pennylane/pull/2644)
-
-  The resource estimation algorithms are implemented as classes inherited from the `Operation`
-  class. The number of non-Clifford gates and logical qubits for implementing each algorithm can be
-  estimated by initiating the class for a given system. For the first quantization algorithm, the
-  number of plane waves, number of electrons and the unit cell volume (in atomic units) are needed
-  to initiate the `FirstQuantization` class. The resource can then be estimated as
-
-  ```python
-  import pennylane as qml
-  from pennylane import numpy as np
-  
-  n = 100000        # number of plane waves
-  eta = 156         # number of electrons
-  omega = 1145.166  # unit cell volume
-  
-  algo = FirstQuantization(n, eta, omega)
-  
-  # print the number of non-Clifford gates and logical qubits
-  print(algo.gates, algo.qubits)
-  ```
-  
-  ```pycon
-  1.10e+13, 4416
-  ```
-  
-  For the second quantization algorithm, the one- and two-electron integrals are needed to initiate
-  the `DoubleFactorization` class which creates a double-factorized Hamiltonian and computes the
-  number of non-Clifford gates and logical qubits for simulating the Hamiltonian:
-
-  ```python
-  import pennylane as qml
-  from pennylane import numpy as np
-  
-  symbols  = ['O', 'H', 'H']
-  geometry = np.array([[0.00000000,  0.00000000,  0.28377432],
-                       [0.00000000,  1.45278171, -1.00662237],
-                       [0.00000000, -1.45278171, -1.00662237]], requires_grad = False)
-  
-  mol = qml.qchem.Molecule(symbols, geometry, basis_name='sto-3g')
-  core, one, two = qml.qchem.electron_integrals(mol)()
-  algo = DoubleFactorization(one, two)
-  
-  # print the number of non-Clifford gates and logical qubits
-  print(algo.gates, algo.qubits)
-  ```
-
-  ```pycon
-  103969925, 290
-  ```
-
-  The methods of the `FirstQuantization` and the `DoubleFactorization` classes can be also accessed
-  individually. For instance, the logical qubits can be computed by providing the inputs needed for
-  this estimation without initiating the class.
-
-  ```python
-  n = 100000
-  eta = 156
-  omega = 169.69608
-  error = 0.01
-  qml.resource.FirstQuantization.qubit_cost(n, eta, omega, error)
-  ```
-  
-  ```pycon
-  4377
-  ```
-
-  In addition to the number of non-Clifford gates and logical qubits, some other quantities such as
-  the 1-norm of the Hamiltonian and double factorization of the second-quantized Hamiltonian can be
-  obtained either by initiating the classes or by directly calling the functions.
-
-* `DefaultQubit` devices now natively support parameter broadcasting
-  and `qml.gradients.param_shift` allows to make use of broadcasting.
-  [(#2627)](https://github.com/PennyLaneAI/pennylane/pull/2627)
-
-  Instead of utilizing the `broadcast_expand` transform, `DefaultQubit`-based
-  devices now are able to directly execute broadcasted circuits, providing
-  a faster way of executing the same circuit at varied parameter positions.
-
-  Given a standard `QNode`,
-
-  ```python
-  dev = qml.device("default.qubit", wires=2)
-
-  @qml.qnode(dev)
-  def circuit(x, y):
-      qml.RX(x, wires=0)
-      qml.RY(y, wires=0)
-      return qml.expval(qml.PauliZ(0))
-  ```
-
-  we can call it with broadcasted parameters:
-
-  ```pycon
-  >>> x = np.array([0.4, 1.2, 0.6], requires_grad=True)
-  >>> y = np.array([0.9, -0.7, 4.2], requires_grad=True)
-  >>> circuit(x, y)
-  tensor([ 0.5725407 ,  0.2771465 , -0.40462972], requires_grad=True)
-  ```
-
-  It's also possible to broadcast only some parameters:
-
-  ```pycon
-  >>> x = np.array([0.4, 1.2, 0.6], requires_grad=True)
-  >>> y = np.array(0.23, requires_grad=True)
-  >>> circuit(x, y)
-  tensor([0.89680614, 0.35281557, 0.80360155], requires_grad=True)
-  ```
-
-* Added the new optimizer, `qml.SPSAOptimizer` that implements the simultaneous
-  perturbation stochastic approximation method based on
-  [An Overview of the Simultaneous Perturbation Method for Efficient Optimization](https://www.jhuapl.edu/SPSA/PDF-SPSA/Spall_An_Overview.PDF).
-  [(#2661)](https://github.com/PennyLaneAI/pennylane/pull/2661)
-
-  It is a suitable optimizer for cost functions whose evaluation may involve
-  noise, as optimization with SPSA may significantly decrease the number of
-  quantum executions for the entire optimization.
-
-  ```pycon
-  >>> dev = qml.device("default.qubit", wires=1)
-  >>> def circuit(params):
-  ...     qml.RX(params[0], wires=0)
-  ...     qml.RY(params[1], wires=0)
-  >>> coeffs = [1, 1]
-  >>> obs = [qml.PauliX(0), qml.PauliZ(0)]
-  >>> H = qml.Hamiltonian(coeffs, obs)
-  >>> @qml.qnode(dev)
-  ... def cost(params):
-  ...     circuit(params)
-  ...     return qml.expval(H)
-  >>> params = np.random.normal(0, np.pi, (2), requires_grad=True)
-  >>> print(params)
-  [-5.92774911 -4.26420843]
-  >>> print(cost(params))
-  0.43866366253270167
-  >>> max_iterations = 50
-  >>> opt = qml.SPSAOptimizer(maxiter=max_iterations)
-  >>> for _ in range(max_iterations):
-  ...     params, energy = opt.step_and_cost(cost, params)
-  >>> print(params)
-  [-6.21193761 -2.99360548]
-  >>> print(energy)
-  -1.1258709813834058
-  ```
-
-* Differentiable zero-noise-extrapolation error mitigation via ``qml.transforms.mitigate_with_zne`` with ``qml.transforms.fold_global`` and ``qml.transforms.poly_extrapolate``.
-  [(#2757)](https://github.com/PennyLaneAI/pennylane/pull/2757)
-
-  When using a noisy or real device, you can now create a differentiable mitigated qnode that internally executes folded circuits that increase the noise and extrapolating with a polynomial fit back to zero noise. There will be an accompanying demo on this, see [(PennyLaneAI/qml/529)](https://github.com/PennyLaneAI/qml/pull/529).
-
-  ```python
-  # Describe noise
-  noise_gate = qml.DepolarizingChannel
-  noise_strength = 0.1
-
-  # Load devices
-  dev_ideal = qml.device("default.mixed", wires=n_wires)
-  dev_noisy = qml.transforms.insert(noise_gate, noise_strength)(dev_ideal)
-
-  scale_factors = [1, 2, 3]
-  @mitigate_with_zne(
-    scale_factors,
-    qml.transforms.fold_global,
-    qml.transforms.poly_extrapolate,
-    extrapolate_kwargs={'order': 2}
-  )
-  @qml.qnode(dev_noisy)
-  def qnode_mitigated(theta):
-      qml.RY(theta, wires=0)
-      return qml.expval(qml.PauliX(0))
-
-  theta = np.array(0.5, requires_grad=True)
-  grad = qml.grad(qnode_mitigated)
-  >>> grad(theta)
-  0.5712737447327619
-  ```
-
-* The quantum information module now supports computation of relative entropy.
-  [(#2772)](https://github.com/PennyLaneAI/pennylane/pull/2772)
-
-  It includes a function in `qml.math`:
-
-  ```pycon
-  >>> rho = np.array([[0.3, 0], [0, 0.7]])
-  >>> sigma = np.array([[0.5, 0], [0, 0.5]])
-  >>> qml.math.relative_entropy(rho, sigma)
-  tensor(0.08228288, requires_grad=True)
-  ```
-
-  as well as a QNode transform:
-
-  ```python
-  dev = qml.device('default.qubit', wires=2)
-
-  @qml.qnode(dev)
-  def circuit(param):
-      qml.RY(param, wires=0)
-      qml.CNOT(wires=[0, 1])
-      return qml.state()
-  ```
-
-  ```pycon
-  >>> relative_entropy_circuit = qml.qinfo.relative_entropy(circuit, circuit, wires0=[0], wires1=[0])
-  >>> x, y = np.array(0.4), np.array(0.6)
-  >>> relative_entropy_circuit((x,), (y,))
-  0.017750012490703237
-  ```
-  
-* New PennyLane-inspired `sketch` and `sketch_dark` styles are now available for
-  drawing circuit diagram graphics.
-  [(#2709)](https://github.com/PennyLaneAI/pennylane/pull/2709)
-
-* Added `QutritDevice` as an abstract base class for qutrit devices.
-  ([#2781](https://github.com/PennyLaneAI/pennylane/pull/2781), [#2782](https://github.com/PennyLaneAI/pennylane/pull/2782))
-* Added operation `qml.QutritUnitary` for applying user-specified unitary operations on qutrit devices.
-  [(#2699)](https://github.com/PennyLaneAI/pennylane/pull/2699)
-* Added `default.qutrit` plugin for pure state simulation of qutrits. Currently supports operation `qml.QutritUnitary` and measurements `qml.state()`, `qml.probs()`.
-  [(#2783)](https://github.com/PennyLaneAI/pennylane/pull/2783)
-
-  ```pycon
-  >>> dev = qml.device("default.qutrit", wires=1)
-  >>> @qml.qnode(dev)
-  ... def circuit(U):
-  ...     qml.QutritUnitary(U, wires=0)
-  ...     return qml.probs(wires=0)
-  >>> U = np.array([[1, 1, 0], [1, -1, 0], [0, 0, np.sqrt(2)]]) / np.sqrt(2)
-  >>> print(circuit(U))
-  [0.5 0.5 0. ]
-  ```
-
   * Added `qml.THermitian` observable for measuring user-specified Hermitian matrix observables for qutrit circuits.
   ([#2784](https://github.com/PennyLaneAI/pennylane/pull/2784))
 
-* Added `default.qutrit` plugin for pure state simulation of qutrits. Currently supports operation `qml.QutritUnitary` and measurements `qml.state()`, `qml.probs()`.
-  [(#2783)](https://github.com/PennyLaneAI/pennylane/pull/2783)
-
-  ```pycon
-  >>> dev = qml.device("default.qutrit", wires=1)
-  >>> @qml.qnode(dev)
-  ... def circuit(U):
-  ...     qml.QutritUnitary(U, wires=0)
-  ...     return qml.probs(wires=0)
-  >>> U = np.array([[1, 1, 0], [1, -1, 0], [0, 0, np.sqrt(2)]]) / np.sqrt(2)
-  >>> print(circuit(U))
-  [0.5 0.5 0. ]
-  ```
-  
-**Operator Arithmetic:**
-
-* `default.qubit` now will natively execute any operation that defines a matrix except
-  for trainable `Pow` operations. This includes custom operations, `GroverOperator`, `QFT`,
-  `U1`, `U2`, `U3`, and arithmetic operations. The existance of a matrix is determined by the
-  `Operator.has_matrix` property.
-
-* When adjoint differentiation is requested, circuits are now decomposed so
-  that all trainable operations have a generator.
-  [(#2836)](https://github.com/PennyLaneAI/pennylane/pull/2836)
-
-* Adds the `Controlled` symbolic operator to represent a controlled version of any
-  operation.
-  [(#2634)](https://github.com/PennyLaneAI/pennylane/pull/2634)
-
-* Adds a base class `qml.ops.op_math.SymbolicOp` for single-operator symbolic
-  operators such as `Adjoint` and `Pow`.
-  [(#2721)](https://github.com/PennyLaneAI/pennylane/pull/2721)
-
-* A `Sum` symbolic class is added that allows users to represent the sum of operators.
-  [(#2475)](https://github.com/PennyLaneAI/pennylane/pull/2475)
-
-  The `Sum` class provides functionality like any other PennyLane operator. We can
-  get the matrix, eigenvalues, terms, diagonalizing gates and more.
-
-  ```pycon
-  >>> summed_op = qml.op_sum(qml.PauliX(0), qml.PauliZ(0))
-  >>> summed_op
-  PauliX(wires=[0]) + PauliZ(wires=[0])
-  >>> qml.matrix(summed_op)
-  array([[ 1,  1],
-         [ 1, -1]])
-  >>> summed_op.terms()
-  ([1.0, 1.0], (PauliX(wires=[0]), PauliZ(wires=[0])))
-  ```
-
-  The `summed_op` can also be used inside a `qnode` as an observable.
-  If the circuit is parameterized, then we can also differentiate through the
-  sum observable.
-
-  ```python
-  sum_op = Sum(qml.PauliX(0), qml.PauliZ(1))
-  dev = qml.device("default.qubit", wires=2)
-
-  @qml.qnode(dev, grad_method="best")
-  def circuit(weights):
-        qml.RX(weights[0], wires=0)
-        qml.RY(weights[1], wires=1)
-        qml.CNOT(wires=[0, 1])
-        qml.RX(weights[2], wires=1)
-        return qml.expval(sum_op)
-  ```
-
-  ```pycon
-  >>> weights = qnp.array([0.1, 0.2, 0.3], requires_grad=True)
-  >>> qml.grad(circuit)(weights)
-  tensor([-0.09347337, -0.18884787, -0.28818254], requires_grad=True)
-  ```
-
-* Added `__add__` and `__pow__` dunder methods to the `qml.operation.Operator` class so that users can combine operators
-  more naturally. [(#2807)](https://github.com/PennyLaneAI/pennylane/pull/2807)
-
-  ```pycon
-  >>> sum_op = qml.RX(phi=1.23, wires=0) + qml.RZ(phi=3.14, wires=0)
-  >>> sum_op
-  RX(1.23, wires=[0]) + RZ(3.14, wires=[0])
-  >>> exp_op = qml.RZ(1.0, wires=0) ** 2
-  >>> exp_op
-  RZ**2(1.0, wires=[0])
-  ```
-
-* Added `__mul__` and `__matmul__` dunder methods to the `qml.operation.Operator` class so
-  that users can combine operators more naturally.
-  [(#2891)](https://github.com/PennyLaneAI/pennylane/pull/2891)
-
-  ```pycon
-  >>> prod_op = qml.RX(1, wires=0) @ qml.RY(2, wires=0)
-  >>> prod_op
-  PauliX(wires=[0]) @ PauliZ(wires=[1])
-  >>> sprod_op = 6 * qml.RX(1, 0)
-  >>> sprod_op
-  6*(RX(1, wires=[0]))
-  ```
-
-* Added support for addition of operators and scalars. [(#2849)](https://github.com/PennyLaneAI/pennylane/pull/2849)
-
-  ```pycon
-  >>> sum_op = 5 + qml.PauliX(0)
-  >>> sum_op.matrix()
-  array([[5., 1.],
-         [1., 5.]])
-  ```
-
-  Added `__neg__` and `__sub__` dunder methods to the `qml.operation.Operator` class so that users
-  can negate and substract operators more naturally.
-
-  ```pycon
-  >>> -(-qml.PauliZ(0) + qml.PauliX(0)).matrix()
-  array([[ 1, -1],
-        [-1, -1]])
-  ```
-
-* A `SProd` symbolic class is added that allows users to represent the scalar product
-of operators. [(#2622)](https://github.com/PennyLaneAI/pennylane/pull/2622)
-
-  We can get the matrix, eigenvalues, terms, diagonalizing gates and more.
-
-  ```pycon
-  >>> sprod_op = qml.s_prod(2.0, qml.PauliX(0))
-  >>> sprod_op
-  2.0*(PauliX(wires=[0]))
-  >>> sprod_op.matrix()
-  array([[ 0., 2.],
-         [ 2., 0.]])
-  >>> sprod_op.terms()
-  ([2.0], [PauliX(wires=[0])])
-  ```
-
-  The `sprod_op` can also be used inside a `qnode` as an observable.
-  If the circuit is parameterized, then we can also differentiate through the observable.
-
-  ```python
-  dev = qml.device("default.qubit", wires=1)
-
-  @qml.qnode(dev, grad_method="best")
-  def circuit(scalar, theta):
-        qml.RX(theta, wires=0)
-        return qml.expval(qml.s_prod(scalar, qml.Hadamard(wires=0)))
-  ```
-
-  ```pycon
-  >>> scalar, theta = (1.2, 3.4)
-  >>> qml.grad(circuit, argnum=[0,1])(scalar, theta)
-  (array(-0.68362956), array(0.21683382))
-  ```
-
-* Added `arithmetic_depth` property and `simplify` method to the `Operator`, `Sum`, `Adjoint`
-and `SProd` operators so that users can reduce the depth of nested operators.
-  [(#2835)](https://github.com/PennyLaneAI/pennylane/pull/2835)
-
-  ```pycon
-  >>> sum_op = qml.ops.Sum(qml.RX(phi=1.23, wires=0), qml.ops.Sum(qml.RZ(phi=3.14, wires=0), qml.PauliX(0)))
-  >>> sum_op.arithmetic_depth
-  2
-  >>> simplified_op = sum_op.simplify()
-  >>> simplified_op.arithmetic_depth
-  1
-  ```
-
-* `qml.simplify` can now be used instead of using each operator's simplify method.
-  [(#2854)](https://github.com/PennyLaneAI/pennylane/pull/2854)
-
-  This wrapper can also be used inside circuits:
-
- ```python
-  @qml.qnode(qml.device('default.qubit', wires=1))
-  def circuit(x, simplify=True):
-      op = qml.adjoint(qml.adjoint(qml.RX(x, wires=0)))
-      if simplify:
-          qml.simplify(op)
-      return qml.expval(qml.PauliZ(0))
-
-  print(qml.draw(circuit)(1.2, simplify=False))
-  print(qml.draw(circuit)(1.2))
-  ```
-
-  ```pycon
-  0: ──RX(1.20)††─┤  <Z>
-  0: ──RX(1.20)─┤  <Z>
-  ```
-  
-* A `Prod` symbolic class is added that allows users to represent the Prod of operators.
-  [(#2625)](https://github.com/PennyLaneAI/pennylane/pull/2625)
-
-  The `Prod` class provides functionality like any other PennyLane operator. We can
-  get the matrix, eigenvalues, terms, diagonalizing gates and more.
-
-  ```pycon
-  >>> prop_op = Prod(qml.PauliX(0), qml.PauliZ(0))
-  >>> prop_op
-  PauliX(wires=[0]) @ PauliZ(wires=[0])
-  >>> qml.matrix(prop_op)
-  array([[ 0,  -1],
-         [ 1,   0]])
-  >>> prop_op.terms()
-  ([1.0], [PauliX(wires=[0]) @ PauliZ(wires=[0])])
-  ```
-
-  The `prod_op` can also be used inside a `qnode` as an observable.
-  If the circuit is parameterized, then we can also differentiate through the
-  product observable.
-
-  ```python
-  prod_op = Prod(qml.PauliZ(wires=0), qml.Hadamard(wires=1))
-  dev = qml.device("default.qubit", wires=2)
-
-  @qml.qnode(dev)
-  def circuit(weights):
-      qml.RX(weights[0], wires=0)
-      return qml.expval(prod_op)
-  ```
-
-  ```pycon
-  >>> weights = qnp.array([0.1], requires_grad=True)
-  >>> qml.grad(circuit)(weights)
-  tensor([-0.07059288589999416], requires_grad=True)
-  ```
-  
-  The `prod_op` can also be used inside a `qnode` as an operation which,
-  if parameterized, can be differentiated.
-
-  ```python
-  dev = qml.device("default.qubit", wires=3)
-
-  @qml.qnode(dev)
-  def circuit(theta):
-      qml.prod(qml.PauliZ(0), qml.RX(theta, 1))
-      return qml.expval(qml.PauliZ(1))
-  ```
-
-  ```pycon
-  >>> circuit(1.23)
-  tensor(0.33423773, requires_grad=True)
-  >>> qml.grad(circuit)(1.23)
-  -0.9424888019316975
-  ```
-
-* New FlipSign operator that flips the sign for a given basic state. [(#2780)](https://github.com/PennyLaneAI/pennylane/pull/2780)
-
-* Added `qml.counts` which samples from the supplied observable returning the number of counts
-  for each sample.
-  [(#2686)](https://github.com/PennyLaneAI/pennylane/pull/2686)
-  [(#2839)](https://github.com/PennyLaneAI/pennylane/pull/2839)
-  [(#2876)](https://github.com/PennyLaneAI/pennylane/pull/2876)
-
-  Note that the change included creating a new `Counts` measurement type in `measurements.py`.
-
-  `qml.counts` can be used to obtain counted raw samples in the computational basis:
-
-  ```pycon
-  >>> dev = qml.device("default.qubit", wires=2, shots=1000)
-  >>>
-  >>> @qml.qnode(dev)
-  >>> def circuit():
-  ...     qml.Hadamard(wires=0)
-  ...     qml.CNOT(wires=[0, 1])
-  ...     return qml.counts()
-  >>> result = circuit()
-  >>> print(result)
-  {'00': 495, '11': 505}
-  ```
-
-  Counts can also be obtained when sampling the eigenstates of an observable:
-
-  ```pycon
-  >>> dev = qml.device("default.qubit", wires=2, shots=1000)
-  >>>
-  >>> @qml.qnode(dev)
-  >>> def circuit():
-  ...   qml.Hadamard(wires=0)
-  ...   qml.CNOT(wires=[0, 1])
-  ...   return qml.counts(qml.PauliZ(0)), qml.counts(qml.PauliZ(1))
-  >>> result = circuit()
-  >>> print(result)
-  ({-1: 470, 1: 530}, {-1: 470, 1: 530})
-  ```
-
 <h3>Improvements</h3>
 
-* The efficiency of the Hartree-Fock workflow is improved by removing the repetitive basis set
-  normalisation steps and modifying how the permutational symmetries are applied to avoid repetitive
-  electron repulsion integral calculations.
-  [(#2850)](https://github.com/PennyLaneAI/pennylane/pull/2850)
-
-* The coefficients of the non-differentiable molecular Hamiltonians generated with openfermion have
-  `requires_grad = False` by default.
-  [(#2865)](https://github.com/PennyLaneAI/pennylane/pull/2865)
-
-* A small performance upgrade to the `compute_matrix` method
-  of broadcastable parametric operations.
-  [(#2726)](https://github.com/PennyLaneAI/pennylane/pull/2726)
-
-* Jacobians are cached with the Autograd interface when using the
-  parameter-shift rule.
-  [(#2645)](https://github.com/PennyLaneAI/pennylane/pull/2645)
-
-* The `qml.state` and `qml.density_matrix` measurements now support custom wire
-  labels.
-  [(#2779)](https://github.com/PennyLaneAI/pennylane/pull/2779)
-
-* Add trivial behaviour logic to `qml.operation.expand_matrix`.
-  [(#2785)](https://github.com/PennyLaneAI/pennylane/issues/2785)
-
-* Adds a new function to compare operators. `qml.equal` can be used to compare equality of parametric operators taking
-  into account their interfaces and trainability.
-  [(#2651)](https://github.com/PennyLaneAI/pennylane/pull/2651)
-
-* The `default.mixed` device now supports backpropagation with the `"jax"` interface.
-  [(#2754)](https://github.com/PennyLaneAI/pennylane/pull/2754)
-
-* Quantum channels such as `qml.BitFlip` now support abstract tensors. This allows
-  their usage inside QNodes decorated by `tf.function`, `jax.jit`, or `jax.vmap`:
-
-  ```python
-  dev = qml.device("default.mixed", wires=1)
-
-  @qml.qnode(dev, diff_method="backprop", interface="jax")
-  def circuit(t):
-      qml.PauliX(wires=0)
-      qml.ThermalRelaxationError(0.1, t, 1.4, 0.1, wires=0)
-      return qml.expval(qml.PauliZ(0))
-  ```
-
-  ```pycon
-  >>> x = jnp.array([0.8, 1.0, 1.2])
-  >>> jax.vmap(circuit)(x)
-  DeviceArray([-0.78849435, -0.8287073 , -0.85608006], dtype=float32)
-  ```
-
-* Pure state qutrit simulation can now be performed using the `default.qutrit` device.
-  [(#2783)](https://github.com/PennyLaneAI/pennylane/pull/2783)
-
-* Added an `are_pauli_words_qwc` function which checks if certain
-  Pauli words are pairwise qubit-wise commuting. This new function improves performance when measuring hamiltonians
-  with many commuting terms.
-  [(#2789)](https://github.com/PennyLaneAI/pennylane/pull/2798)
-
-* Adjoint differentiation now uses the adjoint symbolic wrapper instead of in-place inversion.
-  [(#2855)](https://github.com/PennyLaneAI/pennylane/pull/2855)
-
-=======
-<h3>Improvements</h3>
-
->>>>>>> a02bdbc2
 <h3>Breaking changes</h3>
 
 <h3>Deprecations</h3>
@@ -674,4 +18,5 @@
 
 <h3>Contributors</h3>
 
-This release contains contributions from (in alphabetical order):+This release contains contributions from (in alphabetical order):
+Mudit Pandey