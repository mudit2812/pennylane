--- conflicted
+++ resolved
@@ -8,13 +8,10 @@
   given subspace.
   [(#2845)](https://github.com/PennyLaneAI/pennylane/pull/2845)
 
-<<<<<<< HEAD
 * Added the `TRY` qutrit rotation operator, which allows applying a Pauli X rotation on a
   given subspace.
   [(#2846)](https://github.com/PennyLaneAI/pennylane/pull/2846)
 
-=======
->>>>>>> 6db207b2
 <h3>Improvements 🛠</h3>
 
 * `DiagonalQubitUnitary` now decomposes into `RZ`, `IsingZZ` and `MultiRZ` gates
