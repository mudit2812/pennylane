# Copyright 2018 Xanadu Quantum Technologies Inc.

# Licensed under the Apache License, Version 2.0 (the "License");
# you may not use this file except in compliance with the License.
# You may obtain a copy of the License at

#     http://www.apache.org/licenses/LICENSE-2.0

# Unless required by applicable law or agreed to in writing, software
# distributed under the License is distributed on an "AS IS" BASIS,
# WITHOUT WARRANTIES OR CONDITIONS OF ANY KIND, either express or implied.
# See the License for the specific language governing permissions and
# limitations under the License.
"""This module contains a beamsplitter Operation"""


from openqml.operation import Operation

<<<<<<< HEAD
# __all__ = [
#     'CNOT',
#     'CZ',
#     'Hadamard',
#     'PauliX',
#     'PauliY',
#     'PauliZ',
#     'PhaseShift',
#     'Rot',
#     'RX',
#     'RY',
#     'RZ',
#     'SWAP',
#     'QubitStateVector',
#     'QubitUnitary'
# ]
=======
# __all__ = [CNOT, CZ, Hadamard, PauliX, PauliY, PauliZ, PhaseShift, Rot, RX, RY, RZ, SWAP, QubitStateVector, QubitUnitary]
>>>>>>> 817782f1


class Hadamard(Operation):
    r"""The Hadamard operator.
    """
    n_params = 0


class PauliX(Operation):
    r"""The Pauli X operator.
    """
    n_params = 0


class PauliY(Operation):
    r"""The Pauli Y operator.
    """
    n_params = 0


class PauliZ(Operation):
    r"""The Pauli Z operator.
    """
    n_params = 0


class CNOT(Operation):
    r"""The controlled-NOT operator.

    The first subsystem corresponds to the control qubit.
    """
    n_params = 0
    n_wires = 2


class CZ(Operation):
    r"""The controlled-Z operator.

    The first subsystem corresponds to the control qubit.
    """
    n_params = 0
    n_wires = 2


class SWAP(Operation):
    r"""The swap operator.
    """
    n_params = 0
    n_wires = 2


class RX(Operation):
    r"""The single qubit X rotation.

    .. math:: RX(\phi) = e^{-i\phi\sigma_x/2}

    Args:
        phi (float): rotation angle :math:`\phi`
    """


class RY(Operation):
    r"""The single qubit Y rotation.

    .. math:: RY(\phi) = e^{-i\phi\sigma_y/2}

    Args:
        phi (float): rotation angle :math:`\phi`
    """


class RZ(Operation):
    r"""The single qubit Z rotation.

    .. math:: RZ(\phi) = e^{-i\phi\sigma_z/2}

    Args:
        phi (float): rotation angle :math:`\phi`
    """


class PhaseShift(Operation):
    r"""Arbitrary single qubit local phase shift.

    Args:
        phi (float): phase shift :math:`\phi`
    """


class Rot(Operation):
    r"""Arbitrary single qubit rotation.

    .. math:: R(\phi,\theta,\rho) = RZ(\phi)RY(\theta)RZ(\rho)

    Args:
        phi (float): rotation angle :math:`\phi`
        theta (float): rotation angle :math:`\theta`
        rho (float): rotation angle :math:`\rho`
    """
    n_params = 3


#=============================================================================
# State preparation
#=============================================================================


class QubitStateVector(Operation):
    r"""Prepare subsystems using the given ket vector in the Fock basis.

    Args:
        state (array[complex]): a state vector of size 2**len(wires)
    """
    n_wires = 0


#=============================================================================
# Arbitrary operations
#=============================================================================


class QubitUnitary(Operation):
    r"""Apply an arbitrary unitary matrix.

    Args:
        U (array[complex]): square unitary matrix
    """
    n_wires = 0<|MERGE_RESOLUTION|>--- conflicted
+++ resolved
@@ -16,26 +16,12 @@
 
 from openqml.operation import Operation
 
-<<<<<<< HEAD
-# __all__ = [
-#     'CNOT',
-#     'CZ',
-#     'Hadamard',
-#     'PauliX',
-#     'PauliY',
-#     'PauliZ',
-#     'PhaseShift',
-#     'Rot',
-#     'RX',
-#     'RY',
-#     'RZ',
-#     'SWAP',
-#     'QubitStateVector',
-#     'QubitUnitary'
-# ]
-=======
-# __all__ = [CNOT, CZ, Hadamard, PauliX, PauliY, PauliZ, PhaseShift, Rot, RX, RY, RZ, SWAP, QubitStateVector, QubitUnitary]
->>>>>>> 817782f1
+
+ __all__ = ['Hadamard', 'PauliX', 'PauliY', 'PauliZ',
+            'CNOT', 'CZ', 'SWAP',
+            'RX', 'RY', 'RZ', 'PhaseShift', 'Rot',
+            'QubitStateVector', 'QubitUnitary']
+
 
 
 class Hadamard(Operation):
