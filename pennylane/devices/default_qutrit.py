# Copyright 2018-2022 Xanadu Quantum Technologies Inc.

# Licensed under the Apache License, Version 2.0 (the "License");
# you may not use this file except in compliance with the License.
# You may obtain a copy of the License at

#     http://www.apache.org/licenses/LICENSE-2.0

# Unless required by applicable law or agreed to in writing, software
# distributed under the License is distributed on an "AS IS" BASIS,
# WITHOUT WARRANTIES OR CONDITIONS OF ANY KIND, either express or implied.
# See the License for the specific language governing permissions and
# limitations under the License.
r"""
The default.qutrit device is PennyLane's standard qutrit-based device.

It implements the :class:`~pennylane._device.Device` methods as well as some built-in
:mod:`qutrit operations <pennylane.ops.qutrit>`, and provides simple pure state
simulation of qutrit-based quantum computing.
"""
import functools
import numpy as np

import pennylane as qml  # pylint: disable=unused-import
from pennylane import QutritDevice
from pennylane.wires import WireError
from pennylane.devices.default_qubit import _get_slice
from .._version import __version__

# tolerance for numerical errors
tolerance = 1e-10

OMEGA = np.exp(2 * np.pi * 1j / 3)


class DefaultQutrit(QutritDevice):
    """Default qutrit device for PennyLane.

    Args:
        wires (int, Iterable[Number, str]): Number of subsystems represented by the device,
            or iterable that contains unique labels for the subsystems as numbers (i.e., ``[-1, 0, 2]``)
            or strings (``['ancilla', 'q1', 'q2']``). Default 1 if not specified.
        shots (None, int): How many times the circuit should be evaluated (or sampled) to estimate
            the expectation values. Defaults to ``None`` if not specified, which means that the device
            returns analytical results.
    """

    name = "Default qutrit PennyLane plugin"
    short_name = "default.qutrit"
    pennylane_requires = __version__
    version = __version__
    author = "Mudit Pandey, UBC Quantum Software and Algorithms Research Group, and Xanadu"

    # TODO: Update list of operations and observables once more are added
    operations = {
        "Identity",
        "QutritUnitary",
<<<<<<< HEAD
        "ControlledQutritUnitary",
=======
>>>>>>> 8daabef9
        "TShift",
        "TClock",
        "TAdd",
        "TSWAP",
    }

    # Identity is supported as an observable for qml.state() to work correctly. However, any
    # measurement types that rely on eigenvalue decomposition will not work with qml.Identity
    observables = {
        "THermitian",
        "GellMann",
        "Identity",
    }

    def __init__(
        self,
        wires,
        *,
        r_dtype=np.float64,
        c_dtype=np.complex128,
        shots=None,
        analytic=None,
    ):
        super().__init__(wires, shots, r_dtype=r_dtype, c_dtype=c_dtype, analytic=analytic)
        self._debugger = None

        # Create the initial state. Internally, we store the
        # state as an array of dimension [3]*wires.
        self._state = self._create_basis_state(0)
        self._pre_rotated_state = self._state

        # TODO: Add operations
        self._apply_ops = {
            # All operations that can be applied on the `default.qutrit` device by directly
            # manipulating the internal state array will be included in this dictionary
            "TShift": self._apply_tshift,
            "TClock": self._apply_tclock,
            "TAdd": self._apply_tadd,
            "TSWAP": self._apply_tswap,
        }

    @functools.lru_cache()
    def map_wires(self, wires):
        # temporarily overwrite this method to bypass
        # wire map that produces Wires objects
        try:
            mapped_wires = [self.wire_map[w] for w in wires]
        except KeyError as e:
            raise WireError(
                f"Did not find some of the wires {wires.labels} on device with wires {self.wires.labels}."
            ) from e

        return mapped_wires

    def define_wire_map(self, wires):
        # temporarily overwrite this method to bypass
        # wire map that produces Wires objects
        consecutive_wires = range(self.num_wires)
        wire_map = zip(wires, consecutive_wires)
        return dict(wire_map)

    def apply(self, operations, rotations=None, **kwargs):  # pylint: disable=arguments-differ
        rotations = rotations or []

        # apply the circuit operations

        # Operations are enumerated so that the order of operations can eventually be used
        # for correctly applying basis state / state vector / snapshot operations which will
        # be added later.
        for i, operation in enumerate(operations):  # pylint: disable=unused-variable
            self._state = self._apply_operation(self._state, operation)

        # store the pre-rotated state
        self._pre_rotated_state = self._state

        # apply the circuit rotations
        for operation in rotations:
            self._state = self._apply_operation(self._state, operation)

    def _apply_operation(self, state, operation):
        """Applies operations to the input state.

        Args:
            state (array[complex]): input state
            operation (~.Operation): operation to apply on the device

        Returns:
            array[complex]: output state
        """
        if operation.base_name == "Identity":
            return state
        wires = operation.wires

        if operation.base_name in self._apply_ops:
            axes = self.wires.indices(wires)
            return self._apply_ops[operation.base_name](state, axes, inverse=operation.inverse)

        matrix = self._asarray(self._get_unitary_matrix(operation), dtype=self.C_DTYPE)

        return self._apply_unitary(state, matrix, wires)

    def _apply_tshift(self, state, axes, inverse=False):
        """Applies a ternary Shift gate by rolling 1 unit along the axis specified in ``axes``.

        Rolling by 1 unit along the axis means that the :math:`|0 \rangle` state with index ``0`` is
        shifted to the :math:`|1 \rangle` state with index ``1``. Likewise, since rolling beyond
        the last index loops back to the first, :math:`|2 \rangle` is transformed to
        :math:`|0 \rangle`.

        Args:
            state (array[complex]): input state
            axes (List[int]): target axes to apply transformation
            inverse (bool): whether to apply the inverse operation

        Returns:
            array[complex]: output state
        """
        shift = -1 if inverse else 1
        return self._roll(state, shift, axes[0])

    def _apply_tclock(self, state, axes, inverse=False):
        """Applies a ternary Clock gate by adding appropriate phases to the 1 and 2 indices
        along the axis specified in ``axes``

        Args:
            state (array[complex]): input state
            axes (List[int]): target axes to apply transformation
            inverse (bool): whether to apply the inverse operation

        Returns:
            array[complex]: output state
        """
        partial_state = self._apply_phase(state, axes, 1, OMEGA, inverse)
        return self._apply_phase(partial_state, axes, 2, OMEGA**2, inverse)

    def _apply_tadd(self, state, axes, inverse=False):
<<<<<<< HEAD
        """Applies a controlled add gate by slicing along the first axis specified in ``axes`` and
        applying a TShift transformation along the second axis
=======
        """Applies a controlled ternary add gate by slicing along the first axis specified in ``axes`` and
        applying a TShift transformation along the second axis. The ternary add gate acts on the computational
        basis states like :math:`\text{TAdd}\vert i, j\rangle \rightarrow \vert i, i+j \rangle`, where addition
        is taken modulo 3.
>>>>>>> 8daabef9

        By slicing along the first axis, we are able to select all of the amplitudes with corresponding
        :math:`|1\rangle` and :math:`|2\rangle` for the control qutrit. This means we just need to apply
        a :class:`~.TShift` gate when slicing along index 1, and a :class:`~.TShift` adjoint gate when
        slicing along index 2

        Args:
            state (array[complex]): input state
            axes (List[int]): target axes to apply transformation

        Returns:
            array[complex]: output state
        """
        slices = [_get_slice(i, axes[0], self.num_wires) for i in range(3)]

        # We will be slicing into the state according to state[slices[1]] and state[slices[2]],
        # giving us all of the amplitudes with a |1> and |2> for the control qutrit. The resulting
        # array has lost an axis relative to state and we need to be careful about the axis we
        # roll. If axes[1] is larger than axes[0], then we need to shift the target axis down by
        # one, otherwise we can leave as-is. For example: a state has [0, 1, 2, 3], control=1,
        # target=3. Then, state[slices[1]] has 3 axes and target=3 now corresponds to the second axis.
<<<<<<< HEAD
        if axes[1] > axes[0]:
            target_axes = [axes[1] - 1]
        else:
            target_axes = [axes[1]]
=======
        target_axes = [axes[1] - 1] if axes[1] > axes[0] else [axes[1]]
>>>>>>> 8daabef9

        state_1 = self._apply_tshift(state[slices[1]], axes=target_axes, inverse=inverse)
        state_2 = self._apply_tshift(state[slices[2]], axes=target_axes, inverse=not inverse)
        return self._stack([state[slices[0]], state_1, state_2], axis=axes[0])

<<<<<<< HEAD
    def _apply_tswap(self, state, axes, **kwargs):
        """Applies a ternary SWAP gate by performing a partial transposition along the
        specified axes.
=======
    def _apply_tswap(self, state, axes, **kwargs):  # pylint: disable=unused-argument
        """Applies a ternary SWAP gate by performing a partial transposition along the
        specified axes. The ternary SWAP gate acts on the computational basis states like
        :math:`\vert i, j\rangle \rightarrow \vert j, i \rangle`.
>>>>>>> 8daabef9

        Args:
            state (array[complex]): input state
            axes (List[int]): target axes to apply transformation

        Returns:
            array[complex]: output state
        """
        all_axes = list(range(len(state.shape)))
        all_axes[axes[0]] = axes[1]
        all_axes[axes[1]] = axes[0]
        return self._transpose(state, all_axes)

<<<<<<< HEAD
    def _apply_phase(self, state, axes, index, parameters, inverse=False):
=======
    def _apply_phase(
        self, state, axes, index, phase, inverse=False
    ):  # pylint: disable=too-many-arguments
>>>>>>> 8daabef9
        """Applies a phase onto the specified index along the axis specified in ``axes``.

        Args:
            state (array[complex]): input state
            axes (List[int]): target axes to apply transformation
            index (int): target index of axis to apply phase to
            phase (float): phase to apply
            inverse (bool): whether to apply the inverse phase

        Returns:
            array[complex]: output state
        """
        num_wires = len(state.shape)
        slices = [_get_slice(i, axes[0], num_wires) for i in range(3)]

        phase = self._conj(phase) if inverse else phase
        state_slices = [
            self._const_mul(phase if i == index else 1, state[slices[i]]) for i in range(3)
        ]
        return self._stack(state_slices, axis=axes[0])

    def _get_unitary_matrix(self, unitary):  # pylint: disable=no-self-use
        """Return the matrix representing a unitary operation.

        Args:
            unitary (~.Operation): a PennyLane unitary operation

        Returns:
            array[complex]: Returns a 2D matrix representation of
            the unitary in the computational basis.
        """
        return unitary.matrix()

    @classmethod
    def capabilities(cls):
        capabilities = super().capabilities().copy()
        capabilities.update(
            model="qutrit",
            supports_inverse_operations=True,
            supports_analytic_computation=True,
            returns_state=True,
        )
        return capabilities

    def _create_basis_state(self, index):
        """Return a computational basis state over all wires.

        Args:
            index (int): integer representing the computational basis state

        Returns:
            array[complex]: complex array of shape ``[3]*self.num_wires``
            representing the statevector of the basis state
        """
        state = np.zeros(3**self.num_wires, dtype=np.complex128)
        state[index] = 1
        state = self._asarray(state, dtype=self.C_DTYPE)
        return self._reshape(state, [3] * self.num_wires)

    @property
    def state(self):
        return self._flatten(self._pre_rotated_state)

    def density_matrix(self, wires):
        """Returns the reduced density matrix of a given set of wires.

        Args:
            wires (Wires): wires of the reduced system.

        Returns:
            array[complex]: complex tensor of shape ``(3 ** len(wires), 3 ** len(wires))``
            representing the reduced density matrix.
        """
        dim = self.num_wires
        state = self._pre_rotated_state

        # Return the full density matrix by using numpy tensor product
        if wires == self.wires:
            density_matrix = self._tensordot(state, self._conj(state), axes=0)
            density_matrix = self._reshape(density_matrix, (3 ** len(wires), 3 ** len(wires)))
            return density_matrix

        complete_system = list(range(0, dim))
        traced_system = [x for x in complete_system if x not in wires.labels]

        # Return the reduced density matrix by using numpy tensor product
        density_matrix = self._tensordot(
            state, self._conj(state), axes=(traced_system, traced_system)
        )
        density_matrix = self._reshape(density_matrix, (3 ** len(wires), 3 ** len(wires)))

        return density_matrix

    def _apply_unitary(self, state, mat, wires):
        r"""Apply multiplication of a matrix to subsystems of the quantum state.

        Args:
            state (array[complex]): input state
            mat (array): matrix to multiply
            wires (Wires): target wires

        Returns:
            array[complex]: output state
        """
        # translate to wire labels used by device
        device_wires = self.map_wires(wires)

        mat = self._cast(self._reshape(mat, [3] * len(device_wires) * 2), dtype=self.C_DTYPE)
        axes = (np.arange(len(device_wires), 2 * len(device_wires)), device_wires)
        tdot = self._tensordot(mat, state, axes=axes)

        # tensordot causes the axes given in `wires` to end up in the first positions
        # of the resulting tensor. This corresponds to a (partial) transpose of
        # the correct output state
        # We'll need to invert this permutation to put the indices in the correct place
        unused_idxs = [idx for idx in range(self.num_wires) if idx not in device_wires]
        perm = list(device_wires) + unused_idxs
        inv_perm = np.argsort(perm)  # argsort gives inverse permutation
        return self._transpose(tdot, inv_perm)

    def reset(self):
        """Reset the device"""
        super().reset()

        # init the state vector to |00..0>
        self._state = self._create_basis_state(0)
        self._pre_rotated_state = self._state

    def analytic_probability(self, wires=None):

        if self._state is None:
            return None

        flat_state = self._flatten(self._state)
        real_state = self._real(flat_state)
        imag_state = self._imag(flat_state)
        prob = self.marginal_prob(real_state**2 + imag_state**2, wires)
        return prob<|MERGE_RESOLUTION|>--- conflicted
+++ resolved
@@ -55,10 +55,7 @@
     operations = {
         "Identity",
         "QutritUnitary",
-<<<<<<< HEAD
         "ControlledQutritUnitary",
-=======
->>>>>>> 8daabef9
         "TShift",
         "TClock",
         "TAdd",
@@ -195,15 +192,10 @@
         return self._apply_phase(partial_state, axes, 2, OMEGA**2, inverse)
 
     def _apply_tadd(self, state, axes, inverse=False):
-<<<<<<< HEAD
-        """Applies a controlled add gate by slicing along the first axis specified in ``axes`` and
-        applying a TShift transformation along the second axis
-=======
         """Applies a controlled ternary add gate by slicing along the first axis specified in ``axes`` and
         applying a TShift transformation along the second axis. The ternary add gate acts on the computational
         basis states like :math:`\text{TAdd}\vert i, j\rangle \rightarrow \vert i, i+j \rangle`, where addition
         is taken modulo 3.
->>>>>>> 8daabef9
 
         By slicing along the first axis, we are able to select all of the amplitudes with corresponding
         :math:`|1\rangle` and :math:`|2\rangle` for the control qutrit. This means we just need to apply
@@ -225,29 +217,16 @@
         # roll. If axes[1] is larger than axes[0], then we need to shift the target axis down by
         # one, otherwise we can leave as-is. For example: a state has [0, 1, 2, 3], control=1,
         # target=3. Then, state[slices[1]] has 3 axes and target=3 now corresponds to the second axis.
-<<<<<<< HEAD
-        if axes[1] > axes[0]:
-            target_axes = [axes[1] - 1]
-        else:
-            target_axes = [axes[1]]
-=======
         target_axes = [axes[1] - 1] if axes[1] > axes[0] else [axes[1]]
->>>>>>> 8daabef9
 
         state_1 = self._apply_tshift(state[slices[1]], axes=target_axes, inverse=inverse)
         state_2 = self._apply_tshift(state[slices[2]], axes=target_axes, inverse=not inverse)
         return self._stack([state[slices[0]], state_1, state_2], axis=axes[0])
 
-<<<<<<< HEAD
-    def _apply_tswap(self, state, axes, **kwargs):
-        """Applies a ternary SWAP gate by performing a partial transposition along the
-        specified axes.
-=======
     def _apply_tswap(self, state, axes, **kwargs):  # pylint: disable=unused-argument
         """Applies a ternary SWAP gate by performing a partial transposition along the
         specified axes. The ternary SWAP gate acts on the computational basis states like
         :math:`\vert i, j\rangle \rightarrow \vert j, i \rangle`.
->>>>>>> 8daabef9
 
         Args:
             state (array[complex]): input state
@@ -261,13 +240,9 @@
         all_axes[axes[1]] = axes[0]
         return self._transpose(state, all_axes)
 
-<<<<<<< HEAD
-    def _apply_phase(self, state, axes, index, parameters, inverse=False):
-=======
     def _apply_phase(
         self, state, axes, index, phase, inverse=False
     ):  # pylint: disable=too-many-arguments
->>>>>>> 8daabef9
         """Applies a phase onto the specified index along the axis specified in ``axes``.
 
         Args:
