--- conflicted
+++ resolved
@@ -55,10 +55,7 @@
     operations = {
         "Identity",
         "QutritUnitary",
-<<<<<<< HEAD
         "ControlledQutritUnitary",
-=======
->>>>>>> 91b4feb8
         "TShift",
         "TClock",
         "TAdd",
@@ -70,10 +67,7 @@
     observables = {
         "Identity",
         "THermitian",
-<<<<<<< HEAD
-=======
         "Hamiltonian",
->>>>>>> 91b4feb8
     }
 
     def __init__(
@@ -164,20 +158,12 @@
         return self._apply_unitary(state, matrix, wires)
 
     def _apply_tshift(self, state, axes, inverse=False):
-<<<<<<< HEAD
-        """Applies a Shift gate by rolling 1 unit along the axis specified in ``axes``.
-=======
         """Applies a ternary Shift gate by rolling 1 unit along the axis specified in ``axes``.
->>>>>>> 91b4feb8
 
         Rolling by 1 unit along the axis means that the :math:`|0 \rangle` state with index ``0`` is
         shifted to the :math:`|1 \rangle` state with index ``1``. Likewise, since rolling beyond
         the last index loops back to the first, :math:`|2 \rangle` is transformed to
-<<<<<<< HEAD
-        :math:`|0\rangle`.
-=======
         :math:`|0 \rangle`.
->>>>>>> 91b4feb8
 
         Args:
             state (array[complex]): input state
@@ -191,13 +177,8 @@
         return self._roll(state, shift, axes[0])
 
     def _apply_tclock(self, state, axes, inverse=False):
-<<<<<<< HEAD
-        """Applies a ternary Clock gate by adding a phase of :math:`\omega` to the 1 index and
-        :math:`\omega^{2}` to the 2 index along the axis specified in ``axes``
-=======
         """Applies a ternary Clock gate by adding appropriate phases to the 1 and 2 indices
         along the axis specified in ``axes``
->>>>>>> 91b4feb8
 
         Args:
             state (array[complex]): input state
@@ -266,11 +247,7 @@
             state (array[complex]): input state
             axes (List[int]): target axes to apply transformation
             index (int): target index of axis to apply phase to
-<<<<<<< HEAD
-            parameters (float): phase to apply
-=======
             phase (float): phase to apply
->>>>>>> 91b4feb8
             inverse (bool): whether to apply the inverse phase
 
         Returns:
@@ -279,11 +256,7 @@
         num_wires = len(state.shape)
         slices = [_get_slice(i, axes[0], num_wires) for i in range(3)]
 
-<<<<<<< HEAD
-        phase = self._conj(parameters) if inverse else parameters
-=======
         phase = self._conj(phase) if inverse else phase
->>>>>>> 91b4feb8
         state_slices = [
             self._const_mul(phase if i == index else 1, state[slices[i]]) for i in range(3)
         ]
