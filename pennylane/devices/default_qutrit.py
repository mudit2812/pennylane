# Copyright 2018-2022 Xanadu Quantum Technologies Inc.

# Licensed under the Apache License, Version 2.0 (the "License");
# you may not use this file except in compliance with the License.
# You may obtain a copy of the License at

#     http://www.apache.org/licenses/LICENSE-2.0

# Unless required by applicable law or agreed to in writing, software
# distributed under the License is distributed on an "AS IS" BASIS,
# WITHOUT WARRANTIES OR CONDITIONS OF ANY KIND, either express or implied.
# See the License for the specific language governing permissions and
# limitations under the License.
r"""
The default.qutrit device is PennyLane's standard qutrit-based device.

It implements the :class:`~pennylane._device.Device` methods as well as some built-in
:mod:`qutrit operations <pennylane.ops.qutrit>`, and provides simple pure state
simulation of qutrit-based quantum computing.
"""
import functools
import numpy as np

import pennylane as qml  # pylint: disable=unused-import
from pennylane import QutritDevice
from pennylane.wires import WireError
from pennylane.devices.default_qubit import _get_slice
from .._version import __version__

# tolerance for numerical errors
tolerance = 1e-10

OMEGA = np.exp(2 * np.pi * 1j / 3)


class DefaultQutrit(QutritDevice):
    """Default qutrit device for PennyLane.

    Args:
        wires (int, Iterable[Number, str]): Number of subsystems represented by the device,
            or iterable that contains unique labels for the subsystems as numbers (i.e., ``[-1, 0, 2]``)
            or strings (``['ancilla', 'q1', 'q2']``). Default 1 if not specified.
        shots (None, int): How many times the circuit should be evaluated (or sampled) to estimate
            the expectation values. Defaults to ``None`` if not specified, which means that the device
            returns analytical results.
    """

    name = "Default qutrit PennyLane plugin"
    short_name = "default.qutrit"
    pennylane_requires = __version__
    version = __version__
    author = "Mudit Pandey, UBC Quantum Software and Algorithms Research Group, and Xanadu"

    # TODO: Update list of operations and observables once more are added
    operations = {
        "Identity",
        "QutritUnitary",
        "ControlledQutritUnitary",
        "TShift",
        "TClock",
        "TAdd",
        "TSWAP",
        "TRX",
        "TRY",
        "TRZ",
        "TX",
        "TY",
        "TZ",
        "TH",
        "TS",
        "TT",
<<<<<<< HEAD
        "TCNOT",
        "THadamard",
=======
        "Adjoint(TT)",
        "Adjoint(TS)",
>>>>>>> e33f082d
    }

    # Identity is supported as an observable for qml.state() to work correctly. However, any
    # measurement types that rely on eigenvalue decomposition will not work with qml.Identity
    observables = {
        "Identity",
        "THermitian",
        "GellMannObs",
    }

    def __init__(
        self,
        wires,
        *,
        r_dtype=np.float64,
        c_dtype=np.complex128,
        shots=None,
        analytic=None,
    ):
        super().__init__(wires, shots, r_dtype=r_dtype, c_dtype=c_dtype, analytic=analytic)
        self._debugger = None

        # Create the initial state. Internally, we store the
        # state as an array of dimension [3]*wires.
        self._state = self._create_basis_state(0)
        self._pre_rotated_state = self._state

        # TODO: Add operations
        self._apply_ops = {
            # All operations that can be applied on the `default.qutrit` device by directly
            # manipulating the internal state array will be included in this dictionary
            "TShift": self._apply_tshift,
            "TClock": self._apply_tclock,
            "TAdd": self._apply_tadd,
            "TSWAP": self._apply_tswap,
        }

    @functools.lru_cache()
    def map_wires(self, wires):
        # temporarily overwrite this method to bypass
        # wire map that produces Wires objects
        try:
            mapped_wires = [self.wire_map[w] for w in wires]
        except KeyError as e:
            raise WireError(
                f"Did not find some of the wires {wires.labels} on device with wires {self.wires.labels}."
            ) from e

        return mapped_wires

    def define_wire_map(self, wires):
        # temporarily overwrite this method to bypass
        # wire map that produces Wires objects
        consecutive_wires = range(self.num_wires)
        wire_map = zip(wires, consecutive_wires)
        return dict(wire_map)

    def apply(self, operations, rotations=None, **kwargs):  # pylint: disable=arguments-differ
        rotations = rotations or []

        # apply the circuit operations
        # Operations are enumerated so that the order of operations can eventually be used
        # for correctly applying basis state / state vector / snapshot operations which will
        # be added later.
        for i, operation in enumerate(operations):  # pylint: disable=unused-variable
            self._state = self._apply_operation(self._state, operation)

        # store the pre-rotated state
        self._pre_rotated_state = self._state

        # apply the circuit rotations
        for operation in rotations:
            self._state = self._apply_operation(self._state, operation)

    def _apply_operation(self, state, operation):
        """Applies operations to the input state.

        Args:
            state (array[complex]): input state
            operation (~.Operation): operation to apply on the device

        Returns:
            array[complex]: output state
        """
        if operation.base_name == "Identity":
            return state
        wires = operation.wires

        if operation.base_name in self._apply_ops:
            axes = self.wires.indices(wires)
            return self._apply_ops[operation.base_name](state, axes, inverse=operation.inverse)

        matrix = self._asarray(self._get_unitary_matrix(operation), dtype=self.C_DTYPE)

        return self._apply_unitary(state, matrix, wires)

    def _apply_tshift(self, state, axes, inverse=False):
        """Applies a Shift gate by rolling 1 unit along the axis specified in ``axes``.

        Rolling by 1 unit along the axis means that the :math:`|0 \rangle` state with index ``0`` is
        shifted to the :math:`|1 \rangle` state with index ``1``. Likewise, since rolling beyond
        the last index loops back to the first, :math:`|2 \rangle` is transformed to
        :math:`|0\rangle`.

        Args:
            state (array[complex]): input state
            axes (List[int]): target axes to apply transformation
            inverse (bool): whether to apply the inverse operation

        Returns:
            array[complex]: output state
        """
        shift = -1 if inverse else 1
        return self._roll(state, shift, axes[0])

    def _apply_tclock(self, state, axes, inverse=False):
        """Applies a ternary Clock gate by adding a phase of :math:`\omega` to the 1 index and
        :math:`\omega^{2}` to the 2 index along the axis specified in ``axes``

        Args:
            state (array[complex]): input state
            axes (List[int]): target axes to apply transformation
            inverse (bool): whether to apply the inverse operation

        Returns:
            array[complex]: output state
        """
        partial_state = self._apply_phase(state, axes, 1, OMEGA, inverse)
        return self._apply_phase(partial_state, axes, 2, OMEGA**2, inverse)

    def _apply_tadd(self, state, axes, inverse=False):
        """Applies a controlled add gate by slicing along the first axis specified in ``axes`` and
        applying a TShift transformation along the second axis

        By slicing along the first axis, we are able to select all of the amplitudes with corresponding
        :math:`|1\rangle` and :math:`|2\rangle` for the control qutrit. This means we just need to apply
        a :class:`~.TShift` gate when slicing along index 1, and a :class:`~.TShift` adjoint gate when
        slicing along index 2

        Args:
            state (array[complex]): input state
            axes (List[int]): target axes to apply transformation

        Returns:
            array[complex]: output state
        """
        slices = [_get_slice(i, axes[0], self.num_wires) for i in range(3)]

        # We will be slicing into the state according to state[slices[1]] and state[slices[2]],
        # giving us all of the amplitudes with a |1> and |2> for the control qutrit. The resulting
        # array has lost an axis relative to state and we need to be careful about the axis we
        # roll. If axes[1] is larger than axes[0], then we need to shift the target axis down by
        # one, otherwise we can leave as-is. For example: a state has [0, 1, 2, 3], control=1,
        # target=3. Then, state[slices[1]] has 3 axes and target=3 now corresponds to the second axis.
        if axes[1] > axes[0]:
            target_axes = [axes[1] - 1]
        else:
            target_axes = [axes[1]]

        state_1 = self._apply_tshift(state[slices[1]], axes=target_axes, inverse=inverse)
        state_2 = self._apply_tshift(state[slices[2]], axes=target_axes, inverse=not inverse)
        return self._stack([state[slices[0]], state_1, state_2], axis=axes[0])

    def _apply_tswap(self, state, axes, **kwargs):
        """Applies a ternary SWAP gate by performing a partial transposition along the
        specified axes.

        Args:
            state (array[complex]): input state
            axes (List[int]): target axes to apply transformation

        Returns:
            array[complex]: output state
        """
        all_axes = list(range(len(state.shape)))
        all_axes[axes[0]] = axes[1]
        all_axes[axes[1]] = axes[0]
        return self._transpose(state, all_axes)

    def _apply_phase(self, state, axes, index, parameters, inverse=False):
        """Applies a phase onto the specified index along the axis specified in ``axes``.

        Args:
            state (array[complex]): input state
            axes (List[int]): target axes to apply transformation
            index (int): target index of axis to apply phase to
            parameters (float): phase to apply
            inverse (bool): whether to apply the inverse phase

        Returns:
            array[complex]: output state
        """
        num_wires = len(state.shape)
        slices = [_get_slice(i, axes[0], num_wires) for i in range(3)]

        phase = self._conj(parameters) if inverse else parameters
        state_slices = [
            self._const_mul(phase if i == index else 1, state[slices[i]]) for i in range(3)
        ]
        return self._stack(state_slices, axis=axes[0])

    def _get_unitary_matrix(self, unitary):  # pylint: disable=no-self-use
        """Return the matrix representing a unitary operation.

        Args:
            unitary (~.Operation): a PennyLane unitary operation

        Returns:
            array[complex]: Returns a 2D matrix representation of
            the unitary in the computational basis.
        """
        return unitary.matrix()

    @classmethod
    def capabilities(cls):
        capabilities = super().capabilities().copy()
        capabilities.update(
            model="qutrit",
            supports_inverse_operations=True,
            supports_analytic_computation=True,
            returns_state=True,
        )
        return capabilities

    def _create_basis_state(self, index):
        """Return a computational basis state over all wires.

        Args:
            index (int): integer representing the computational basis state

        Returns:
            array[complex]: complex array of shape ``[3]*self.num_wires``
            representing the statevector of the basis state
        """
        state = np.zeros(3**self.num_wires, dtype=np.complex128)
        state[index] = 1
        state = self._asarray(state, dtype=self.C_DTYPE)
        return self._reshape(state, [3] * self.num_wires)

    @property
    def state(self):
        return self._flatten(self._pre_rotated_state)

    def density_matrix(self, wires):
        """Returns the reduced density matrix of a given set of wires.

        Args:
            wires (Wires): wires of the reduced system.

        Returns:
            array[complex]: complex tensor of shape ``(3 ** len(wires), 3 ** len(wires))``
            representing the reduced density matrix.
        """
        dim = self.num_wires
        state = self._pre_rotated_state

        # Return the full density matrix by using numpy tensor product
        if wires == self.wires:
            density_matrix = self._tensordot(state, self._conj(state), axes=0)
            density_matrix = self._reshape(density_matrix, (3 ** len(wires), 3 ** len(wires)))
            return density_matrix

        complete_system = list(range(0, dim))
        traced_system = [x for x in complete_system if x not in wires.labels]

        # Return the reduced density matrix by using numpy tensor product
        density_matrix = self._tensordot(
            state, self._conj(state), axes=(traced_system, traced_system)
        )
        density_matrix = self._reshape(density_matrix, (3 ** len(wires), 3 ** len(wires)))

        return density_matrix

    def _apply_unitary(self, state, mat, wires):
        r"""Apply multiplication of a matrix to subsystems of the quantum state.

        Args:
            state (array[complex]): input state
            mat (array): matrix to multiply
            wires (Wires): target wires

        Returns:
            array[complex]: output state
        """
        # translate to wire labels used by device
        device_wires = self.map_wires(wires)

        mat = self._cast(self._reshape(mat, [3] * len(device_wires) * 2), dtype=self.C_DTYPE)
        axes = (np.arange(len(device_wires), 2 * len(device_wires)), device_wires)
        tdot = self._tensordot(mat, state, axes=axes)

        # tensordot causes the axes given in `wires` to end up in the first positions
        # of the resulting tensor. This corresponds to a (partial) transpose of
        # the correct output state
        # We'll need to invert this permutation to put the indices in the correct place
        unused_idxs = [idx for idx in range(self.num_wires) if idx not in device_wires]
        perm = list(device_wires) + unused_idxs
        inv_perm = np.argsort(perm)  # argsort gives inverse permutation
        return self._transpose(tdot, inv_perm)

    def reset(self):
        """Reset the device"""
        super().reset()

        # init the state vector to |00..0>
        self._state = self._create_basis_state(0)
        self._pre_rotated_state = self._state

    def analytic_probability(self, wires=None):

        if self._state is None:
            return None

        flat_state = self._flatten(self._state)
        real_state = self._real(flat_state)
        imag_state = self._imag(flat_state)
        prob = self.marginal_prob(real_state**2 + imag_state**2, wires)
        return prob<|MERGE_RESOLUTION|>--- conflicted
+++ resolved
@@ -69,13 +69,11 @@
         "TH",
         "TS",
         "TT",
-<<<<<<< HEAD
+        "Adjoint(TT)",
+        "Adjoint(TS)",
         "TCNOT",
         "THadamard",
-=======
-        "Adjoint(TT)",
-        "Adjoint(TS)",
->>>>>>> e33f082d
+        "Adjoint(THadamard)",
     }
 
     # Identity is supported as an observable for qml.state() to work correctly. However, any
