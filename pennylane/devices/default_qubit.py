# Copyright 2018-2021 Xanadu Quantum Technologies Inc.

# Licensed under the Apache License, Version 2.0 (the "License");
# you may not use this file except in compliance with the License.
# You may obtain a copy of the License at

#     http://www.apache.org/licenses/LICENSE-2.0

# Unless required by applicable law or agreed to in writing, software
# distributed under the License is distributed on an "AS IS" BASIS,
# WITHOUT WARRANTIES OR CONDITIONS OF ANY KIND, either express or implied.
# See the License for the specific language governing permissions and
# limitations under the License.
r"""
The default.qubit device is PennyLane's standard qubit-based device.

It implements the necessary :class:`~pennylane._device.Device` methods as well as some built-in
:mod:`qubit operations <pennylane.ops.qubit>`, and provides a very simple pure state
simulation of a qubit-based quantum circuit architecture.
"""
import itertools
import functools
from string import ascii_letters as ABC

import numpy as np
from scipy.sparse import csr_matrix

import pennylane as qml
from pennylane import QubitDevice, DeviceError, QubitStateVector, BasisState, Snapshot
from pennylane.ops.qubit.attributes import diagonal_in_z_basis
from pennylane.wires import WireError
from .._version import __version__

ABC_ARRAY = np.array(list(ABC))

# tolerance for numerical errors
tolerance = 1e-10
SQRT2INV = 1 / np.sqrt(2)
TPHASE = np.exp(1j * np.pi / 4)


def _get_slice(index, axis, num_axes):
    """Allows slicing along an arbitrary axis of an array or tensor.

    Args:
        index (int): the index to access
        axis (int): the axis to slice into
        num_axes (int): total number of axes

    Returns:
        tuple[slice or int]: a tuple that can be used to slice into an array or tensor

    **Example:**

    Accessing the 2 index along axis 1 of a 3-axis array:

    >>> sl = _get_slice(2, 1, 3)
    >>> sl
    (slice(None, None, None), 2, slice(None, None, None))
    >>> a = np.arange(27).reshape((3, 3, 3))
    >>> a[sl]
    array([[ 6,  7,  8],
           [15, 16, 17],
           [24, 25, 26]])
    """
    idx = [slice(None)] * num_axes
    idx[axis] = index
    return tuple(idx)


# pylint: disable=unused-argument
class DefaultQubit(QubitDevice):
    """Default qubit device for PennyLane.

    Args:
        wires (int, Iterable[Number, str]): Number of subsystems represented by the device,
            or iterable that contains unique labels for the subsystems as numbers (i.e., ``[-1, 0, 2]``)
            or strings (``['ancilla', 'q1', 'q2']``). Default 1 if not specified.
        shots (None, int): How many times the circuit should be evaluated (or sampled) to estimate
            the expectation values. Defaults to ``None`` if not specified, which means that the device
            returns analytical results.
    """

    name = "Default qubit PennyLane plugin"
    short_name = "default.qubit"
    pennylane_requires = __version__
    version = __version__
    author = "Xanadu Inc."

    operations = {
        "Identity",
        "Snapshot",
        "BasisState",
        "QubitStateVector",
        "QubitUnitary",
        "ControlledQubitUnitary",
        "MultiControlledX",
        "DiagonalQubitUnitary",
        "PauliX",
        "PauliY",
        "PauliZ",
        "MultiRZ",
        "Hadamard",
        "S",
        "Adjoint(S)",
        "T",
        "Adjoint(T)",
        "SX",
        "Adjoint(SX)",
        "CNOT",
        "SWAP",
        "ISWAP",
        "Adjoint(ISWAP)",
        "SISWAP",
        "Adjoint(SISWAP)",
        "SQISW",
        "CSWAP",
        "Toffoli",
        "CY",
        "CZ",
        "PhaseShift",
        "ControlledPhaseShift",
        "CPhase",
        "RX",
        "RY",
        "RZ",
        "Rot",
        "CRX",
        "CRY",
        "CRZ",
        "CRot",
        "IsingXX",
        "IsingYY",
        "IsingZZ",
        "IsingXY",
        "SingleExcitation",
        "SingleExcitationPlus",
        "SingleExcitationMinus",
        "DoubleExcitation",
        "DoubleExcitationPlus",
        "DoubleExcitationMinus",
        "QubitCarry",
        "QubitSum",
        "OrbitalRotation",
        "QFT",
        "ECR",
    }

    observables = {
        "PauliX",
        "PauliY",
        "PauliZ",
        "Hadamard",
        "Hermitian",
        "Identity",
        "Projector",
        "SparseHamiltonian",
        "Hamiltonian",
        "Sum",
        "SProd",
<<<<<<< HEAD
=======
        "Prod",
>>>>>>> a74a1bd6
    }

    def __init__(
        self, wires, *, r_dtype=np.float64, c_dtype=np.complex128, shots=None, analytic=None
    ):
        super().__init__(wires, shots, r_dtype=r_dtype, c_dtype=c_dtype, analytic=analytic)
        self._debugger = None

        # Create the initial state. Internally, we store the
        # state as an array of dimension [2]*wires.
        self._state = self._create_basis_state(0)
        self._pre_rotated_state = self._state

        self._apply_ops = {
            "PauliX": self._apply_x,
            "PauliY": self._apply_y,
            "PauliZ": self._apply_z,
            "Hadamard": self._apply_hadamard,
            "S": self._apply_s,
            "T": self._apply_t,
            "SX": self._apply_sx,
            "CNOT": self._apply_cnot,
            "SWAP": self._apply_swap,
            "CZ": self._apply_cz,
            "Toffoli": self._apply_toffoli,
        }

    @property
    def stopping_condition(self):
        def accepts_obj(obj):
            if getattr(obj, "has_matrix", False):
                # pow operations dont work with backprop or adjoint without decomposition
                # use class name string so we don't need to use isisntance check
                return not (obj.__class__.__name__ == "Pow" and qml.operation.is_trainable(obj))
            return obj.name in self.observables.union(self.operations)

        return qml.BooleanFn(accepts_obj)

    @functools.lru_cache()
    def map_wires(self, wires):
        # temporarily overwrite this method to bypass
        # wire map that produces Wires objects
        try:
            mapped_wires = [self.wire_map[w] for w in wires]
        except KeyError as e:
            raise WireError(
                f"Did not find some of the wires {wires.labels} on device with wires {self.wires.labels}."
            ) from e

        return mapped_wires

    def define_wire_map(self, wires):
        # temporarily overwrite this method to bypass
        # wire map that produces Wires objects
        consecutive_wires = range(self.num_wires)
        wire_map = zip(wires, consecutive_wires)
        return dict(wire_map)

    # pylint: disable=arguments-differ
    def _get_batch_size(self, tensor, expected_shape, expected_size):
        """Determine whether a tensor has an additional batch dimension for broadcasting,
        compared to an expected_shape."""
        size = self._size(tensor)
        if self._ndim(tensor) > len(expected_shape) or size > expected_size:
            return size // expected_size

        return None

    # pylint: disable=arguments-differ
    def apply(self, operations, rotations=None, **kwargs):
        rotations = rotations or []

        # apply the circuit operations
        for i, operation in enumerate(operations):

            if i > 0 and isinstance(operation, (QubitStateVector, BasisState)):
                raise DeviceError(
                    f"Operation {operation.name} cannot be used after other Operations have already been applied "
                    f"on a {self.short_name} device."
                )

            if isinstance(operation, QubitStateVector):
                self._apply_state_vector(operation.parameters[0], operation.wires)
            elif isinstance(operation, BasisState):
                self._apply_basis_state(operation.parameters[0], operation.wires)
            elif isinstance(operation, Snapshot):
                if self._debugger and self._debugger.active:
                    state_vector = np.array(self._flatten(self._state))
                    if operation.tag:
                        self._debugger.snapshots[operation.tag] = state_vector
                    else:
                        self._debugger.snapshots[len(self._debugger.snapshots)] = state_vector
            else:
                self._state = self._apply_operation(self._state, operation)

        # store the pre-rotated state
        self._pre_rotated_state = self._state

        # apply the circuit rotations
        for operation in rotations:
            self._state = self._apply_operation(self._state, operation)

    def _apply_operation(self, state, operation):
        """Applies operations to the input state.

        Args:
            state (array[complex]): input state
            operation (~.Operation): operation to apply on the device

        Returns:
            array[complex]: output state
        """
        if operation.__class__.__name__ == "Identity":
            return state
        wires = operation.wires

<<<<<<< HEAD
        if operation.base_name in self._apply_ops:
=======
        if operation.__class__.__name__ in self._apply_ops:
>>>>>>> a74a1bd6
            shift = int(self._ndim(state) > self.num_wires)
            axes = [ax + shift for ax in self.wires.indices(wires)]
            return self._apply_ops[operation.base_name](state, axes, inverse=operation.inverse)

        matrix = self._asarray(self._get_unitary_matrix(operation), dtype=self.C_DTYPE)

        if operation in diagonal_in_z_basis:
            return self._apply_diagonal_unitary(state, matrix, wires)
        if len(wires) <= 2:
            # Einsum is faster for small gates
            return self._apply_unitary_einsum(state, matrix, wires)

        return self._apply_unitary(state, matrix, wires)

    def _apply_x(self, state, axes, **kwargs):
        """Applies a PauliX gate by rolling 1 unit along the axis specified in ``axes``.

        Rolling by 1 unit along the axis means that the :math:`|0 \rangle` state with index ``0`` is
        shifted to the :math:`|1 \rangle` state with index ``1``. Likewise, since rolling beyond
        the last index loops back to the first, :math:`|1 \rangle` is transformed to
        :math:`|0\rangle`.

        Args:
            state (array[complex]): input state
            axes (List[int]): target axes to apply transformation

        Returns:
            array[complex]: output state
        """
        return self._roll(state, 1, axes[0])

    def _apply_y(self, state, axes, **kwargs):
        """Applies a PauliY gate by adding a negative sign to the 1 index along the axis specified
        in ``axes``, rolling one unit along the same axis, and multiplying the result by 1j.

        Args:
            state (array[complex]): input state
            axes (List[int]): target axes to apply transformation

        Returns:
            array[complex]: output state
        """
        return 1j * self._apply_x(self._apply_z(state, axes), axes)

    def _apply_z(self, state, axes, **kwargs):
        """Applies a PauliZ gate by adding a negative sign to the 1 index along the axis specified
        in ``axes``.

        Args:
            state (array[complex]): input state
            axes (List[int]): target axes to apply transformation

        Returns:
            array[complex]: output state
        """
        return self._apply_phase(state, axes, -1)

    def _apply_hadamard(self, state, axes, **kwargs):
        """Apply the Hadamard gate by combining the results of applying the PauliX and PauliZ gates.

        Args:
            state (array[complex]): input state
            axes (List[int]): target axes to apply transformation

        Returns:
            array[complex]: output state
        """
        state_x = self._apply_x(state, axes)
        state_z = self._apply_z(state, axes)
        return self._const_mul(SQRT2INV, state_x + state_z)

    def _apply_s(self, state, axes, inverse=False):
        return self._apply_phase(state, axes, 1j, inverse)

    def _apply_t(self, state, axes, inverse=False):
        return self._apply_phase(state, axes, TPHASE, inverse)

    def _apply_sx(self, state, axes, inverse=False):
        """Apply the Square Root X gate.

        Args:
            state (array[complex]): input state
            axes (List[int]): target axes to apply transformation

        Returns:
            array[complex]: output state
        """
        if inverse:
            return 0.5 * ((1 - 1j) * state + (1 + 1j) * self._apply_x(state, axes))

        return 0.5 * ((1 + 1j) * state + (1 - 1j) * self._apply_x(state, axes))

    def _apply_cnot(self, state, axes, **kwargs):
        """Applies a CNOT gate by slicing along the first axis specified in ``axes`` and then
        applying an X transformation along the second axis.

        By slicing along the first axis, we are able to select all of the amplitudes with a
        corresponding :math:`|1\rangle` for the control qubit. This means we then just need to apply
        a :class:`~.PauliX` (NOT) gate to the result.

        Args:
            state (array[complex]): input state
            axes (List[int]): target axes to apply transformation

        Returns:
            array[complex]: output state
        """
        ndim = self._ndim(state)
        sl_0 = _get_slice(0, axes[0], ndim)
        sl_1 = _get_slice(1, axes[0], ndim)

        # We will be slicing into the state according to state[sl_1], giving us all of the
        # amplitudes with a |1> for the control qubit. The resulting array has lost an axis
        # relative to state and we need to be careful about the axis we apply the PauliX rotation
        # to. If axes[1] is larger than axes[0], then we need to shift the target axis down by
        # one, otherwise we can leave as-is. For example: a state has [0, 1, 2, 3], control=1,
        # target=3. Then, state[sl_1] has 3 axes and target=3 now corresponds to the second axis.
        if axes[1] > axes[0]:
            target_axes = [axes[1] - 1]
        else:
            target_axes = [axes[1]]

        state_x = self._apply_x(state[sl_1], axes=target_axes)
        return self._stack([state[sl_0], state_x], axis=axes[0])

    def _apply_toffoli(self, state, axes, **kwargs):
        """Applies a Toffoli gate by slicing along the axis of the greater control qubit, slicing
        each of the resulting sub-arrays along the axis of the smaller control qubit, and then applying
        an X transformation along the axis of the target qubit of the fourth sub-sub-array.

        By performing two consecutive slices in this way, we are able to select all of the amplitudes with
        a corresponding :math:`|11\rangle` for the two control qubits. This means we then just need to apply
        a :class:`~.PauliX` (NOT) gate to the result.

        Args:
            state (array[complex]): input state
            axes (List[int]): target axes to apply transformation

        Returns:
            array[complex]: output state
        """
        cntrl_max = np.argmax(axes[:2])
        cntrl_min = cntrl_max ^ 1
        ndim = self._ndim(state)
        sl_a0 = _get_slice(0, axes[cntrl_max], ndim)
        sl_a1 = _get_slice(1, axes[cntrl_max], ndim)
        sl_b0 = _get_slice(0, axes[cntrl_min], ndim - 1)
        sl_b1 = _get_slice(1, axes[cntrl_min], ndim - 1)

        # If both controls are smaller than the target, shift the target axis down by two. If one
        # control is greater and one control is smaller than the target, shift the target axis
        # down by one. If both controls are greater than the target, leave the target axis as-is.
        if axes[cntrl_min] > axes[2]:
            target_axes = [axes[2]]
        elif axes[cntrl_max] > axes[2]:
            target_axes = [axes[2] - 1]
        else:
            target_axes = [axes[2] - 2]

        # state[sl_a1][sl_b1] gives us all of the amplitudes with a |11> for the two control qubits.
        state_x = self._apply_x(state[sl_a1][sl_b1], axes=target_axes)
        state_stacked_a1 = self._stack([state[sl_a1][sl_b0], state_x], axis=axes[cntrl_min])
        return self._stack([state[sl_a0], state_stacked_a1], axis=axes[cntrl_max])

    def _apply_swap(self, state, axes, **kwargs):
        """Applies a SWAP gate by performing a partial transposition along the specified axes.

        Args:
            state (array[complex]): input state
            axes (List[int]): target axes to apply transformation

        Returns:
            array[complex]: output state
        """
        all_axes = list(range(len(state.shape)))
        all_axes[axes[0]] = axes[1]
        all_axes[axes[1]] = axes[0]
        return self._transpose(state, all_axes)

    def _apply_cz(self, state, axes, **kwargs):
        """Applies a CZ gate by slicing along the first axis specified in ``axes`` and then
        applying a Z transformation along the second axis.

        Args:
            state (array[complex]): input state
            axes (List[int]): target axes to apply transformation

        Returns:
            array[complex]: output state
        """
        ndim = self._ndim(state)
        sl_0 = _get_slice(0, axes[0], ndim)
        sl_1 = _get_slice(1, axes[0], ndim)

        if axes[1] > axes[0]:
            target_axes = [axes[1] - 1]
        else:
            target_axes = [axes[1]]

        state_z = self._apply_z(state[sl_1], axes=target_axes)
        return self._stack([state[sl_0], state_z], axis=axes[0])

    def _apply_phase(self, state, axes, parameters, inverse=False):
        """Applies a phase onto the 1 index along the axis specified in ``axes``.

        Args:
            state (array[complex]): input state
            axes (List[int]): target axes to apply transformation
            parameters (float): phase to apply
            inverse (bool): whether to apply the inverse phase

        Returns:
            array[complex]: output state
        """
        ndim = self._ndim(state)
        sl_0 = _get_slice(0, axes[0], ndim)
        sl_1 = _get_slice(1, axes[0], ndim)

        phase = self._conj(parameters) if inverse else parameters
        return self._stack([state[sl_0], self._const_mul(phase, state[sl_1])], axis=axes[0])

    def expval(self, observable, shot_range=None, bin_size=None):
        """Returns the expectation value of a Hamiltonian observable. When the observable is a
        ``Hamiltonian`` or ``SparseHamiltonian`` object, the expectation value is computed directly
        from the sparse matrix representation, which leads to faster execution.

        Args:
            observable (~.Observable): a PennyLane observable
            shot_range (tuple[int]): 2-tuple of integers specifying the range of samples
                to use. If not specified, all samples are used.
            bin_size (int): Divides the shot range into bins of size ``bin_size``, and
                returns the measurement statistic separately over each bin. If not
                provided, the entire shot range is treated as a single bin.

        Returns:
            float: returns the expectation value of the observable

        .. warning::

            This function does not support broadcasting if ``observable`` is a
            :class:``~.Hamiltonian`` and the device interface or the interface of the
            Hamiltonian is not NumPy or Autograd

        """
        # intercept other Hamiltonians
        # TODO: Ideally, this logic should not live in the Device, but be moved
        # to a component that can be re-used by devices as needed.
        if observable.name in ("Hamiltonian", "SparseHamiltonian"):
            assert self.shots is None, f"{observable.name} must be used with shots=None"

            backprop_mode = (
                not isinstance(self.state, np.ndarray)
                or any(not isinstance(d, (float, np.ndarray)) for d in observable.data)
            ) and observable.name == "Hamiltonian"

            if backprop_mode:
                # TODO[dwierichs]: This branch is not adapted to broadcasting yet
                if self._ndim(self.state) == 2:
                    raise NotImplementedError(
                        "Expectation values of Hamiltonians for interface!=None are "
                        "not supported together with parameter broadcasting yet"
                    )
                # We must compute the expectation value assuming that the Hamiltonian
                # coefficients *and* the quantum states are tensor objects.

                # Compute  <psi| H |psi> via sum_i coeff_i * <psi| PauliWord |psi> using a sparse
                # representation of the Pauliword
                res = qml.math.cast(qml.math.convert_like(0.0, observable.data), dtype=complex)
                interface = qml.math.get_interface(self.state)

                # Note: it is important that we use the Hamiltonian's data and not the coeffs
                # attribute. This is because the .data attribute may be 'unwrapped' as required by
                # the interfaces, whereas the .coeff attribute will always be the same input dtype
                # that the user provided.
                for op, coeff in zip(observable.ops, observable.data):

                    # extract a scipy.sparse.coo_matrix representation of this Pauli word
                    coo = qml.operation.Tensor(op).sparse_matrix(wires=self.wires, format="coo")
                    Hmat = qml.math.cast(qml.math.convert_like(coo.data, self.state), self.C_DTYPE)

                    product = (
                        self._gather(self._conj(self.state), coo.row)
                        * Hmat
                        * self._gather(self.state, coo.col)
                    )
                    c = qml.math.convert_like(coeff, product)

                    if interface == "tensorflow":
                        c = qml.math.cast(c, "complex128")

                    res = qml.math.convert_like(res, product) + qml.math.sum(c * product)

            else:
                # Coefficients and the state are not trainable, we can be more
                # efficient in how we compute the Hamiltonian sparse matrix.
                if observable.name == "Hamiltonian":
                    Hmat = qml.utils.sparse_hamiltonian(observable, wires=self.wires)
                elif observable.name == "SparseHamiltonian":
                    Hmat = observable.sparse_matrix()

                state = qml.math.toarray(self.state)
                if self._ndim(state) == 2:
                    res = qml.math.array(
                        [
                            csr_matrix.dot(
                                csr_matrix(self._conj(_state)),
                                csr_matrix.dot(Hmat, csr_matrix(_state[..., None])),
                            ).toarray()[0]
                            for _state in state
                        ]
                    )
                else:
                    res = csr_matrix.dot(
                        csr_matrix(self._conj(state)),
                        csr_matrix.dot(Hmat, csr_matrix(state[..., None])),
                    ).toarray()[0]

            if observable.name == "Hamiltonian":
                res = qml.math.squeeze(res)

            return self._real(res)

        return super().expval(observable, shot_range=shot_range, bin_size=bin_size)

    def _get_unitary_matrix(self, unitary):  # pylint: disable=no-self-use
        """Return the matrix representing a unitary operation.

        Args:
            unitary (~.Operation): a PennyLane unitary operation

        Returns:
            array[complex]: Returns a 2D matrix representation of
            the unitary in the computational basis, or, in the case of a diagonal unitary,
            a 1D array representing the matrix diagonal.
        """
        if unitary in diagonal_in_z_basis:
            return unitary.eigvals()

        return unitary.matrix()

    @classmethod
    def capabilities(cls):
        capabilities = super().capabilities().copy()
        capabilities.update(
            model="qubit",
            supports_reversible_diff=True,
            supports_inverse_operations=True,
            supports_analytic_computation=True,
            supports_broadcasting=True,
            returns_state=True,
            passthru_devices={
                "tf": "default.qubit.tf",
                "torch": "default.qubit.torch",
                "autograd": "default.qubit.autograd",
                "jax": "default.qubit.jax",
            },
        )
        return capabilities

    def _create_basis_state(self, index):
        """Return a computational basis state over all wires.

        Args:
            index (int): integer representing the computational basis state

        Returns:
            array[complex]: complex array of shape ``[2]*self.num_wires``
            representing the statevector of the basis state

        Note: This function does not support broadcasted inputs yet.
        """
        state = np.zeros(2**self.num_wires, dtype=np.complex128)
        state[index] = 1
        state = self._asarray(state, dtype=self.C_DTYPE)
        return self._reshape(state, [2] * self.num_wires)

    @property
    def state(self):
        dim = 2**self.num_wires
        batch_size = self._get_batch_size(self._pre_rotated_state, (2,) * self.num_wires, dim)
        # Do not flatten the state completely but leave the broadcasting dimension if there is one
        shape = (batch_size, dim) if batch_size is not None else (dim,)
        return self._reshape(self._pre_rotated_state, shape)

    def _apply_state_vector(self, state, device_wires):
        """Initialize the internal state vector in a specified state.

        Args:
            state (array[complex]): normalized input state of length ``2**len(wires)``
                or broadcasted state of shape ``(batch_size, 2**len(wires))``
            device_wires (Wires): wires that get initialized in the state
        """

        # translate to wire labels used by device
        device_wires = self.map_wires(device_wires)
        dim = 2 ** len(device_wires)

        state = self._asarray(state, dtype=self.C_DTYPE)
        batch_size = self._get_batch_size(state, (dim,), dim)
        output_shape = [2] * self.num_wires
        if batch_size is not None:
            output_shape.insert(0, batch_size)

        if not (state.shape in [(dim,), (batch_size, dim)]):
            raise ValueError("State vector must have shape (2**wires,) or (batch_size, 2**wires).")

        if not qml.math.is_abstract(state):
            norm = qml.math.linalg.norm(state, axis=-1, ord=2)
            if not qml.math.allclose(norm, 1.0, atol=tolerance):
                raise ValueError("Sum of amplitudes-squared does not equal one.")

        if len(device_wires) == self.num_wires and sorted(device_wires) == device_wires:
            # Initialize the entire device state with the input state
            self._state = self._reshape(state, output_shape)
            return

        # generate basis states on subset of qubits via the cartesian product
        basis_states = np.array(list(itertools.product([0, 1], repeat=len(device_wires))))

        # get basis states to alter on full set of qubits
        unravelled_indices = np.zeros((2 ** len(device_wires), self.num_wires), dtype=int)
        unravelled_indices[:, device_wires] = basis_states

        # get indices for which the state is changed to input state vector elements
        ravelled_indices = np.ravel_multi_index(unravelled_indices.T, [2] * self.num_wires)

        if batch_size is not None:
            state = self._scatter(
                (slice(None), ravelled_indices), state, [batch_size, 2**self.num_wires]
            )
        else:
            state = self._scatter(ravelled_indices, state, [2**self.num_wires])
        state = self._reshape(state, output_shape)
        self._state = self._asarray(state, dtype=self.C_DTYPE)

    def _apply_basis_state(self, state, wires):
        """Initialize the state vector in a specified computational basis state.

        Args:
            state (array[int]): computational basis state of shape ``(wires,)``
                consisting of 0s and 1s.
            wires (Wires): wires that the provided computational state should be initialized on

        Note: This function does not support broadcasted inputs yet.
        """
        # translate to wire labels used by device
        device_wires = self.map_wires(wires)

        # length of basis state parameter
        n_basis_state = len(state)

        if not set(state.tolist()).issubset({0, 1}):
            raise ValueError("BasisState parameter must consist of 0 or 1 integers.")

        if n_basis_state != len(device_wires):
            raise ValueError("BasisState parameter and wires must be of equal length.")

        # get computational basis state number
        basis_states = 2 ** (self.num_wires - 1 - np.array(device_wires))
        basis_states = qml.math.convert_like(basis_states, state)
        num = int(qml.math.dot(state, basis_states))

        self._state = self._create_basis_state(num)

    def _apply_unitary(self, state, mat, wires):
        r"""Apply multiplication of a matrix to subsystems of the quantum state.

        Args:
            state (array[complex]): input state
            mat (array): matrix to multiply
            wires (Wires): target wires

        Returns:
            array[complex]: output state

        Note: This function does not support simultaneously broadcasted states and matrices yet.
        """
        # translate to wire labels used by device
        device_wires = self.map_wires(wires)

        dim = 2 ** len(device_wires)
        mat_batch_size = self._get_batch_size(mat, (dim, dim), dim**2)
        state_batch_size = self._get_batch_size(state, (2,) * self.num_wires, 2**self.num_wires)

        shape = [2] * (len(device_wires) * 2)
        state_axes = device_wires
        # If the matrix is broadcasted, it is reshaped to have leading axis of size mat_batch_size
        if mat_batch_size:
            shape.insert(0, mat_batch_size)
            if state_batch_size:
                raise NotImplementedError(
                    "Applying a broadcasted unitary to an already broadcasted state via "
                    "_apply_unitary is not supported. Broadcasting sizes are "
                    f"({mat_batch_size}, {state_batch_size})."
                )
        # If the state is broadcasted, the affected state axes need to be shifted by 1.
        if state_batch_size:
            state_axes = [ax + 1 for ax in state_axes]
        mat = self._cast(self._reshape(mat, shape), dtype=self.C_DTYPE)
        axes = (np.arange(-len(device_wires), 0), state_axes)
        tdot = self._tensordot(mat, state, axes=axes)

        # tensordot causes the axes given in `wires` to end up in the first positions
        # of the resulting tensor. This corresponds to a (partial) transpose of
        # the correct output state
        # We'll need to invert this permutation to put the indices in the correct place
        unused_idxs = [idx for idx in range(self.num_wires) if idx not in device_wires]
        perm = list(device_wires) + unused_idxs
        # If the matrix is broadcasted, all but the first dimension are shifted by 1
        if mat_batch_size:
            perm = [idx + 1 for idx in perm]
            perm.insert(0, 0)
        if state_batch_size:
            # As the state broadcasting dimension always is the first in the state, it always
            # ends up in position `len(device_wires)` after the tensordot. The -1 causes it
            # being permuted to the leading dimension after transposition
            perm.insert(len(device_wires), -1)

        inv_perm = np.argsort(perm)  # argsort gives inverse permutation
        return self._transpose(tdot, inv_perm)

    def _apply_unitary_einsum(self, state, mat, wires):
        r"""Apply multiplication of a matrix to subsystems of the quantum state.

        This function uses einsum instead of tensordot. This approach is only
        faster for single- and two-qubit gates.

        Args:
            state (array[complex]): input state
            mat (array): matrix to multiply
            wires (Wires): target wires

        Returns:
            array[complex]: output state
        """
        # translate to wire labels used by device
        device_wires = self.map_wires(wires)

        dim = 2 ** len(device_wires)
        batch_size = self._get_batch_size(mat, (dim, dim), dim**2)

        # If the matrix is broadcasted, it is reshaped to have leading axis of size mat_batch_size
        shape = [2] * (len(device_wires) * 2)
        if batch_size is not None:
            shape.insert(0, batch_size)
        mat = self._cast(self._reshape(mat, shape), dtype=self.C_DTYPE)

        # Tensor indices of the quantum state
        state_indices = ABC[: self.num_wires]

        # Indices of the quantum state affected by this operation
        affected_indices = "".join(ABC_ARRAY[list(device_wires)].tolist())

        # All affected indices will be summed over, so we need the same number of new indices
        new_indices = ABC[self.num_wires : self.num_wires + len(device_wires)]

        # The new indices of the state are given by the old ones with the affected indices
        # replaced by the new_indices
        new_state_indices = functools.reduce(
            lambda old_string, idx_pair: old_string.replace(idx_pair[0], idx_pair[1]),
            zip(affected_indices, new_indices),
            state_indices,
        )

        # We now put together the indices in the notation numpy's einsum requires
        # This notation allows for the state, the matrix, or both to be broadcasted
        einsum_indices = (
            f"...{new_indices}{affected_indices},...{state_indices}->...{new_state_indices}"
        )

        return self._einsum(einsum_indices, mat, state)

    def _apply_diagonal_unitary(self, state, phases, wires):
        r"""Apply multiplication of a phase vector to subsystems of the quantum state.

        This represents the multiplication with diagonal gates in a more efficient manner.

        Args:
            state (array[complex]): input state
            phases (array): vector to multiply
            wires (Wires): target wires

        Returns:
            array[complex]: output state
        """
        # translate to wire labels used by device
        device_wires = self.map_wires(wires)
        dim = 2 ** len(device_wires)
        batch_size = self._get_batch_size(phases, (dim,), dim)

        # reshape vectors
        shape = [2] * len(device_wires)
        if batch_size is not None:
            shape.insert(0, batch_size)
        phases = self._cast(self._reshape(phases, shape), dtype=self.C_DTYPE)

        state_indices = ABC[: self.num_wires]
        affected_indices = "".join(ABC_ARRAY[list(device_wires)].tolist())

        einsum_indices = f"...{affected_indices},...{state_indices}->...{state_indices}"
        return self._einsum(einsum_indices, phases, state)

    def reset(self):
        """Reset the device"""
        super().reset()

        # init the state vector to |00..0>
        self._state = self._create_basis_state(0)
        self._pre_rotated_state = self._state

    def analytic_probability(self, wires=None):

        if self._state is None:
            return None

        dim = 2**self.num_wires
        batch_size = self._get_batch_size(self._state, [2] * self.num_wires, dim)
        flat_state = self._reshape(
            self._state, (batch_size, dim) if batch_size is not None else (dim,)
        )
        real_state = self._real(flat_state)
        imag_state = self._imag(flat_state)
<<<<<<< HEAD
        return self.marginal_prob(real_state**2 + imag_state**2, wires)
=======
        return self.marginal_prob(real_state**2 + imag_state**2, wires)

    def classical_shadow(self, wires, circuit, seed=None):
        """
        Returns the measured bits and recipes in the classical shadow protocol.

        The protocol is described in detail in the `classical shadows paper <https://arxiv.org/abs/2002.08953>`_.
        This measurement process returns the randomized Pauli measurements (the ``recipes``)
        that are performed for each qubit and snapshot as an integer:

        - 0 for Pauli X,
        - 1 for Pauli Y, and
        - 2 for Pauli Z.

        It also returns the measurement results (the ``bits``); 0 if the 1 eigenvalue
        is sampled, and 1 if the -1 eigenvalue is sampled.

        The device shots are used to specify the number of snapshots. If ``T`` is the number
        of shots and ``n`` is the number of qubits, then both the measured bits and the
        Pauli measurements have shape ``(T, n)``.

        This implementation leverages vectorization and offers a significant speed-up over
        the generic implementation.

        .. Note::

            This method internally calls ``np.einsum`` which supports at most 52 indices,
            thus the classical shadow measurement for this device supports at most 52
            qubits.

        .. seealso:: :func:`~.classical_shadow`

        Args:
            wires (Sequence[int]): The wires to perform Pauli measurements on
            n_snapshots (int): The number of snapshots
            circuit (~.tapes.QuantumTape): The quantum tape that is being executed
            seed (Union[int, None]): If provided, it is used to seed the random
                number generation for generating the Pauli measurements.

        Returns:
            tensor_like[int]: A tensor with shape ``(2, T, n)``, where the first row represents
            the measured bits and the second represents the recipes used.
        """

        n_qubits = len(wires)
        n_snapshots = self.shots
        device_qubits = len(self.wires)
        mapped_wires = np.array(self.map_wires(wires))

        if seed is not None:
            # seed the random measurement generation so that recipes
            # are the same for different executions with the same seed
            rng = np.random.RandomState(seed)
            recipes = rng.randint(0, 3, size=(n_snapshots, n_qubits))
        else:
            recipes = np.random.randint(0, 3, size=(n_snapshots, n_qubits))

        obs_list = self._stack(
            [
                qml.PauliX.compute_matrix(),
                qml.PauliY.compute_matrix(),
                qml.PauliZ.compute_matrix(),
            ]
        )
        uni_list = self._stack(
            [
                qml.Hadamard.compute_matrix(),
                qml.Hadamard.compute_matrix() @ qml.RZ.compute_matrix(-np.pi / 2),
                qml.Identity.compute_matrix(),
            ]
        )
        obs = obs_list[recipes]
        uni = uni_list[recipes]

        # There's a significant speedup if we use the following iterative
        # process to perform the randomized Pauli measurements:
        #   1. Randomly generate Pauli observables for all snapshots for
        #      a single qubit (e.g. the first qubit).
        #   2. Compute the expectation of each Pauli observable on the first
        #      qubit by tracing out all other qubits.
        #   3. Sample the first qubit based on each Pauli expectation.
        #   4. For all snapshots, determine the collapsed state of the remaining
        #      qubits based on the sample result.
        #   4. Repeat iteratively until no qubits are remaining.
        #
        # Observe that after the first iteration, the second qubit will become the
        # "first" qubit in the process. The advantage to this approach as opposed to
        # simulataneously computing the Pauli expectations for each qubit is that
        # the partial traces are computed over iteratively smaller subsystems, leading
        # to a significant speed-up.

        # transpose the state so that the measured wires appear first
        unmeasured_wires = [i for i in range(len(self.wires)) if i not in mapped_wires]
        transposed_state = np.transpose(self._state, axes=mapped_wires.tolist() + unmeasured_wires)

        outcomes = np.zeros((n_snapshots, n_qubits))
        stacked_state = self._stack([transposed_state for _ in range(n_snapshots)])

        for i in range(n_qubits):

            # trace out every qubit except the first
            first_qubit_state = self._einsum(
                f"{ABC[device_qubits - i + 1]}{ABC[:device_qubits - i]},{ABC[device_qubits - i + 1]}{ABC[device_qubits - i]}{ABC[1:device_qubits - i]}"
                f"->{ABC[device_qubits - i + 1]}a{ABC[device_qubits - i]}",
                stacked_state,
                self._conj(stacked_state),
            )

            # sample the observables on the first qubit
            probs = (self._einsum("abc,acb->a", first_qubit_state, obs[:, i]) + 1) / 2
            samples = np.random.uniform(0, 1, size=probs.shape) > probs
            outcomes[:, i] = samples

            # collapse the state of the remaining qubits; the next qubit in line
            # becomes the first qubit for the next iteration
            rotated_state = self._einsum("ab...,acb->ac...", stacked_state, uni[:, i])
            stacked_state = rotated_state[np.arange(n_snapshots), self._cast(samples, np.uint8)]

            # re-normalize the collapsed state
            norms = np.sqrt(
                np.sum(
                    np.abs(stacked_state) ** 2, tuple(range(1, device_qubits - i)), keepdims=True
                )
            )
            stacked_state /= norms

        return self._cast(self._stack([outcomes, recipes]), dtype=np.uint8)
>>>>>>> a74a1bd6
<|MERGE_RESOLUTION|>--- conflicted
+++ resolved
@@ -158,10 +158,7 @@
         "Hamiltonian",
         "Sum",
         "SProd",
-<<<<<<< HEAD
-=======
         "Prod",
->>>>>>> a74a1bd6
     }
 
     def __init__(
@@ -278,11 +275,7 @@
             return state
         wires = operation.wires
 
-<<<<<<< HEAD
-        if operation.base_name in self._apply_ops:
-=======
         if operation.__class__.__name__ in self._apply_ops:
->>>>>>> a74a1bd6
             shift = int(self._ndim(state) > self.num_wires)
             axes = [ax + shift for ax in self.wires.indices(wires)]
             return self._apply_ops[operation.base_name](state, axes, inverse=operation.inverse)
@@ -905,9 +898,6 @@
         )
         real_state = self._real(flat_state)
         imag_state = self._imag(flat_state)
-<<<<<<< HEAD
-        return self.marginal_prob(real_state**2 + imag_state**2, wires)
-=======
         return self.marginal_prob(real_state**2 + imag_state**2, wires)
 
     def classical_shadow(self, wires, circuit, seed=None):
@@ -1034,5 +1024,4 @@
             )
             stacked_state /= norms
 
-        return self._cast(self._stack([outcomes, recipes]), dtype=np.uint8)
->>>>>>> a74a1bd6
+        return self._cast(self._stack([outcomes, recipes]), dtype=np.uint8)