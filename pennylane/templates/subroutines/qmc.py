--- conflicted
+++ resolved
@@ -367,11 +367,7 @@
     @staticmethod
     def compute_decomposition(
         A, R, Q, wires, estimation_wires, target_wires
-<<<<<<< HEAD
-    ):  # pylint: disable=arguments-differ
-=======
     ):  # pylint: disable=arguments-differ,unused-argument
->>>>>>> 1427d6e9
         r"""Compute a decomposition of the QuantumMonteCarlo operator.
 
         The decomposition defines an Operator as a product of more fundamental gates:
