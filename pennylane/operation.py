--- conflicted
+++ resolved
@@ -189,7 +189,6 @@
     >>> res.requires_grad
     True
 
-<<<<<<< HEAD
     >>> print(expand_matrix(base_matrix, wires=[0, 2]))
     [[ 1  2  3  4]
      [ 5  6  7  8]
@@ -219,8 +218,6 @@
      [0 0 0 0 1 0 0 0 0]
      [0 0 1 0 0 0 0 0 0]]
 
-=======
->>>>>>> caca96f0
     """
 
     if (wire_order is None) or (wire_order == wires):
