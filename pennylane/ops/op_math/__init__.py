--- conflicted
+++ resolved
@@ -52,11 +52,8 @@
 from .adjoint_constructor import adjoint
 from .controlled_class import Controlled, ControlledOp
 
-<<<<<<< HEAD
-=======
 from .prod import prod, Prod
 
->>>>>>> a74a1bd6
 from .sum import op_sum, Sum
 
 from .sprod import s_prod, SProd
