# Copyright 2018-2021 Xanadu Quantum Technologies Inc.

# Licensed under the Apache License, Version 2.0 (the "License");
# you may not use this file except in compliance with the License.
# You may obtain a copy of the License at

#     http://www.apache.org/licenses/LICENSE-2.0

# Unless required by applicable law or agreed to in writing, software
# distributed under the License is distributed on an "AS IS" BASIS,
# WITHOUT WARRANTIES OR CONDITIONS OF ANY KIND, either express or implied.
# See the License for the specific language governing permissions and
# limitations under the License.

# pylint: disable=too-few-public-methods,function-redefined

"""
This module contains core quantum operations supported by PennyLane -
such as gates, state preparations and observables.
"""
from .op_math import adjoint

from .cv import *
from .qubit import *
from .channel import *
from .qutrit import *

from .cv import __all__ as _cv__all__
from .cv import ops as _cv__ops__
from .cv import obs as _cv__obs__

from .qubit import __all__ as _qubit__all__
from .qubit import ops as _qubit__ops__
from .qubit import obs as _qubit__obs__

from .qutrit import __all__ as _qutrit__all__
from .qutrit import ops as _qutrit__ops__
from .qutrit import obs as _qutrit__obs__

from .channel import __all__ as _channel__ops__


<<<<<<< HEAD
class AdjointError(Exception):
    """Exception for non-adjointable operations."""


__all__ = _cv__all__ + _qubit__all__ + _qutrit__all__ + _channel__ops__
__all_ops__ = list(_cv__ops__ | _qubit__ops__ | _qutrit__ops__)
__all_obs__ = list(_cv__obs__ | _qubit__obs__ | _qutrit__obs__)
=======
__all__ = _cv__all__ + _qubit__all__ + _channel__ops__
__all_ops__ = list(_cv__ops__ | _qubit__ops__)
__all_obs__ = list(_cv__obs__ | _qubit__obs__)
>>>>>>> 1058cade
<|MERGE_RESOLUTION|>--- conflicted
+++ resolved
@@ -40,16 +40,6 @@
 from .channel import __all__ as _channel__ops__
 
 
-<<<<<<< HEAD
-class AdjointError(Exception):
-    """Exception for non-adjointable operations."""
-
-
 __all__ = _cv__all__ + _qubit__all__ + _qutrit__all__ + _channel__ops__
 __all_ops__ = list(_cv__ops__ | _qubit__ops__ | _qutrit__ops__)
-__all_obs__ = list(_cv__obs__ | _qubit__obs__ | _qutrit__obs__)
-=======
-__all__ = _cv__all__ + _qubit__all__ + _channel__ops__
-__all_ops__ = list(_cv__ops__ | _qubit__ops__)
-__all_obs__ = list(_cv__obs__ | _qubit__obs__)
->>>>>>> 1058cade
+__all_obs__ = list(_cv__obs__ | _qubit__obs__ | _qutrit__obs__)