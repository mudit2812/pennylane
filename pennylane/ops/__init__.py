# Copyright 2018-2021 Xanadu Quantum Technologies Inc.

# Licensed under the Apache License, Version 2.0 (the "License");
# you may not use this file except in compliance with the License.
# You may obtain a copy of the License at

#     http://www.apache.org/licenses/LICENSE-2.0

# Unless required by applicable law or agreed to in writing, software
# distributed under the License is distributed on an "AS IS" BASIS,
# WITHOUT WARRANTIES OR CONDITIONS OF ANY KIND, either express or implied.
# See the License for the specific language governing permissions and
# limitations under the License.

# pylint: disable=too-few-public-methods,function-redefined

"""
This module contains core quantum operations supported by PennyLane -
such as gates, state preparations and observables.
"""

from .cv import *
from .qubit import *
from .channel import *
<<<<<<< HEAD
=======
from .op_math import *
>>>>>>> 4dc5e0e1
from .qutrit import *

from .cv import __all__ as _cv__all__
from .cv import ops as _cv__ops__
from .cv import obs as _cv__obs__

from .qubit import __all__ as _qubit__all__
from .qubit import ops as _qubit__ops__
from .qubit import obs as _qubit__obs__

from .qutrit import __all__ as _qutrit__all__
from .qutrit import ops as _qutrit__ops__
from .qutrit import obs as _qutrit__obs__

from .channel import __all__ as _channel__ops__


__all__ = _cv__all__ + _qubit__all__ + _qutrit__all__ + _channel__ops__
__all_ops__ = list(_cv__ops__ | _qubit__ops__ | _qutrit__ops__)
__all_obs__ = list(_cv__obs__ | _qubit__obs__ | _qutrit__obs__)<|MERGE_RESOLUTION|>--- conflicted
+++ resolved
@@ -22,10 +22,7 @@
 from .cv import *
 from .qubit import *
 from .channel import *
-<<<<<<< HEAD
-=======
 from .op_math import *
->>>>>>> 4dc5e0e1
 from .qutrit import *
 
 from .cv import __all__ as _cv__all__
