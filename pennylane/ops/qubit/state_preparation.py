--- conflicted
+++ resolved
@@ -204,14 +204,7 @@
     num_params = 1
     """int: Number of trainable parameters that the operator depends on."""
 
-<<<<<<< HEAD
     grad_method = None
-=======
-    grad_method = None
 
     # This is a temporary attribute to fix the operator queuing behaviour
-    _queue_category = "_prep"
-
-    def adjoint(self):
-        raise qml.ops.AdjointError("No adjoint exists for QubitDensityMatrix operations.")
->>>>>>> e55f463b
+    _queue_category = "_prep"