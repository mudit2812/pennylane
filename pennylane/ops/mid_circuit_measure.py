--- conflicted
+++ resolved
@@ -43,11 +43,7 @@
     .. code-block:: python
 
         m0 = qml.mid_measure(0)
-<<<<<<< HEAD
         m0_sin = qml.apply_to_measurement_dependant_value(np.sin)(m0)
-=======
-        m0_sin = qml.apply_to_measurement_dependant_values(np.sin)(m0)
->>>>>>> 82425745
     """
 
     @functools.wraps(fun)
@@ -128,47 +124,35 @@
         measurements = self.measurements
         lines = []
         for k, v in self.branches.items():
-<<<<<<< HEAD
             lines.append("if " + ",".join([f"wire_{measurements[i]}={k[i]}" for i in range(len(measurements))]) + " => " + str(v))
         return "\n".join(lines)
 
 
     def _merge(self, other: Union["MeasurementDependantValue", "_Value"]):
-=======
-            lines.append(
-                ",".join([f"{measurements[i]}={k[i]}" for i in range(len(measurements))])
-                + " => "
-                + str(v)
-            )
-        return "\n".join(lines)
-
-    def _merge(self, other: Union["MeasurementDependantValue", "_Value", Any]):
->>>>>>> 82425745
         """
         Merge this MeasurementDependantValue with `other`.
 
-        Ex: Merging a MeasurementDependantValue such as
-mid
+        Ex: Merging a MeasurementDependantValue such as:
         .. code-block:: python
 
-            wire_0=0 => 3.4
-            wire_0=1 => 1
+            if wire_0=0 => 3.4
+            if wire_0=1 => 1
 
         with another MeasurementDependantValue:
 
         .. code-block:: python
 
-            f93fjdj3=0 => 100
-            f93fjdj3=1 => 67
+            if wire_1=0 => 100
+            if wire_1=1 => 67
 
         will result in:
 
         .. code-block:: python
 
-            df3jff4t=0,f93fjdj3=0 => 3.4,100
-            df3jff4t=0,f93fjdj3=1 => 3.4,67
-            df3jff4t=1,f93fjdj3=0 => 1,100
-            df3jff4t=1,f93fjdj3=1 => 1,67
+            wire_0=0,wire_1=0 => 3.4,100
+            wire_0=0,wire_1=1 => 3.4,67
+            wire_0=1,wire_1=0 => 1,100
+            wire_0=1,wire_1=1 => 1,67
 
         (note the uuids in the example represent distinct measurements of different qubit.)
 
