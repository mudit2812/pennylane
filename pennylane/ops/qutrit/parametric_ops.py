# Copyright 2018-2022 Xanadu Quantum Technologies Inc.

# Licensed under the Apache License, Version 2.0 (the "License");
# you may not use this file except in compliance with the License.
# You may obtain a copy of the License at

#     http://www.apache.org/licenses/LICENSE-2.0

# Unless required by applicable law or agreed to in writing, software
# distributed under the License is distributed on an "AS IS" BASIS,
# WITHOUT WARRANTIES OR CONDITIONS OF ANY KIND, either express or implied.
# See the License for the specific language governing permissions and
# limitations under the License.
# pylint: disable=too-many-arguments
"""
This submodule contains the discrete-variable quantum operations that are the
core parameterized gates for qutrits.
"""
import itertools

import pennylane as qml
from pennylane.operation import Operation


class TRX(Operation):
    r"""
    The single qutrit X rotation

    Performs the RX operation on the specified 2D subspace. The subspace is
    given as a keyword argument and determines which two of three single-qutrit
    basis states the operation applies to.

    The construction of this operator is based on section 3 of
    `Di et al. (2012) <https://arxiv.org/abs/1105.5485>`_.

    .. math:: TRX^{jk}(\phi) = \exp(-i\phi\sigma_x^{jk}/2),

    where :math:`\sigma_x^{jk} = |j\rangle\langle k| + |k\rangle\langle j|;`
    :math:`j, k \in \{0, 1, 2\}, j < k`.

    .. seealso:: :class:`~.RX`

    **Details:**

    * Number of wires: 1
    * Number of parameters: 1
    * Number of dimensions per parameter: (0,)

    Args:
        phi (float): rotation angle :math:`\phi`
        wires (Sequence[int] or int): the wire the operation acts on
        subspace (Sequence[int]): the 2D subspace on which to apply operation
        do_queue (bool): Indicates whether the operator should be
            immediately pushed into the Operator queue (optional)
        id (str or None): String representing the operation (optional)

    **Example**

    The specified subspace will determine which basis states the operation actually
    applies to:

    >>> qml.TRX(0.5, wires=0, subspace=[0, 1]).matrix()
    array([[0.96891242+0.j        , 0.        -0.24740396j, 0.        +0.j        ],
           [0.        -0.24740396j, 0.96891242+0.j        , 0.        +0.j        ],
           [0.        +0.j        , 0.        +0.j        , 1.        +0.j        ]])

    >>> qml.TRX(0.5, wires=0, subspace=[0, 2]).matrix()
    array([[0.96891242+0.j        , 0.        +0.j        , 0.        -0.24740396j],
           [0.        +0.j        , 1.        +0.j        , 0.        +0.j        ],
           [0.        -0.24740396j, 0.        +0.j        , 0.96891242+0.j        ]])

    >>> qml.TRX(0.5, wires=0, subspace=[1, 2]).matrix()
    array([[1.        +0.j        , 0.        +0.j        , 0.        +0.j        ],
           [0.        +0.j        , 0.96891242+0.j        , 0.        -0.24740396j],
           [0.        +0.j        , 0.        -0.24740396j, 0.96891242+0.j        ]])
    """
    num_wires = 1
    num_params = 1
    """int: Number of trainable parameters that the operator depends on."""

    ndim_params = (0,)
    """tuple[int]: Number of dimensions per trainable parameter that the operator depends on."""

    grad_method = "A"
    parameter_frequencies = [(0.5, 1)]

    # Internal dictionary to map subpsaces to Gell-Mann observable for the generator
    _index_dict = {(0, 1): 1, (0, 2): 4, (1, 2): 6}

    def generator(self):
        return -0.5 * qml.GellMann(self.wires, index=self._index_dict[self.subspace])

    def __init__(
        self, phi, wires, subspace=[0, 1], do_queue=True, id=None
    ):  # pylint: disable=dangerous-default-value
        self._subspace = self.validate_subspace(subspace)
        self._hyperparameters = {
            "subspace": self._subspace,
        }
        super().__init__(phi, wires=wires, do_queue=do_queue, id=id)

    @property
    def subspace(self):
        """The single-qutrit basis states the operator acts on.

        The subspace defines which two basis states the opreation acts on. The basis state
        not included in the subspace remains unaffected.

        Returns:
            tuple[int]: subspace on which the operator acts
        """
        return self._subspace

    @staticmethod
    def compute_matrix(
        theta, subspace=(0, 1)
    ):  # pylint: disable=arguments-differ,dangerous-default-value
        r"""Representation of the operator as a canonical matrix in the computational basis (static method).

        The canonical matrix is the textbook matrix representation that does not consider wires.
        Implicitly, this assumes that the wires of the operator correspond to the global wire order.

        .. seealso:: :meth:`~.TRX.matrix`

        Args:
            theta (tensor_like or float): rotation angle
            subspace (Sequence[int]): the 2D subspace on which to apply the operation

        Returns:
            tensor_like: canonical matrix

        **Example**

        >>> qml.TRX.compute_matrix(torch.tensor(0.5), subspace=[0, 2])
        tensor([[0.9689+0.0000j, 0.0000+0.0000j, 0.0000-0.2474j],
                [0.0000+0.0000j, 1.0000+0.0000j, 0.0000+0.0000j],
                [0.0000-0.2474j, 0.0000+0.0000j, 0.9689+0.0000j]])
        """
        c = qml.math.cos(theta / 2)
        s = qml.math.sin(theta / 2)

        if qml.math.get_interface(theta) == "tensorflow":
            c = qml.math.cast_like(c, 1j)
            s = qml.math.cast_like(s, 1j)

        # The following avoids casting an imaginary quantity to reals when backpropagating
        c = (1 + 0j) * c
        js = -1j * s

        shape = qml.math.shape(theta)
        is_broadcasted = len(shape) != 0 and shape[0] > 1
        # Construct identity matrices and cast to complex type
        mat = (
            qml.math.tensordot([1] * qml.math.shape(theta)[0], qml.math.eye(3), axes=0)
            if is_broadcasted
            else qml.math.eye(3)
        )
        mat = qml.math.cast_like(mat, js)
<<<<<<< HEAD
        mat = qml.math.convert_like(mat, theta)

=======
        # Create slices that determine the indices at which the rotation terms of the matrix should be
>>>>>>> 6b59b476
        slices = tuple(itertools.product(subspace, subspace))
        if is_broadcasted:
            slices = [(Ellipsis, *s) for s in slices]

        # Put rotation terms in the appropriate indices using the slices
        mat[slices[0]] = mat[slices[3]] = c
        mat[slices[1]] = mat[slices[2]] = js

        return mat

    def adjoint(self):
        return TRX(-self.data[0], wires=self.wires, subspace=self.subspace)

    def pow(self, z):
        return [TRX(self.data[0] * z, wires=self.wires, subspace=self.subspace)]


class TRY(Operation):
    r"""
    The single qutrit Y rotation

    Performs the RY operation on the specified 2D subspace. The subspace is
    given as a keyword argument and determines which two of three single-qutrit
    basis states the operation applies to.

    The construction of this operator is based on section 3 of
    `Di et al. (2012) <https://arxiv.org/abs/1105.5485>`_.

    .. math:: TR_y^{jk}(\phi) = \exp(-i\phi\sigma_y^{jk}/2),
                \sigma_y^{jk} = -i |j\rangle\langle k| + i |k\rangle\langle j|,
                j, k \in \{0, 1, 2\}, j \neq k

    **Details:**

    * Number of wires: 1
    * Number of parameters: 1
    * Number of dimensions per parameter: (0,)

    Args:
        phi (float): rotation angle :math:`\phi`
        wires (Sequence[int] or int): the wire the operation acts on
        subspace (Sequence[int]): the 2D subspace on which to apply operation
        do_queue (bool): Indicates whether the operator should be
            immediately pushed into the Operator queue (optional)
        id (str or None): String representing the operation (optional)

    **Example**

    The specified subspace will determine which basis states the operation actually
    applies to:

    >>> qml.TRY(0.5, wires=0, subspace=[0, 1]).matrix()
    array([[ 0.96891242+0.j, -0.24740396-0.j,  0.        +0.j],
           [ 0.24740396+0.j,  0.96891242+0.j,  0.        +0.j],
           [ 0.        +0.j,  0.        +0.j,  1.        +0.j]])

    >>> qml.TRY(0.5, wires=0, subspace=[0, 2]).matrix()
    array([[ 0.96891242+0.j,  0.        +0.j, -0.24740396-0.j],
           [ 0.        +0.j,  1.        +0.j,  0.        +0.j],
           [ 0.24740396+0.j,  0.        +0.j,  0.96891242+0.j]])

    >>> qml.TRY(0.5, wires=0, subspace=[1, 2]).matrix()
    array([[ 1.        +0.j,  0.        +0.j,  0.        +0.j],
           [ 0.        +0.j,  0.96891242+0.j, -0.24740396-0.j],
           [ 0.        +0.j,  0.24740396+0.j,  0.96891242+0.j]])
    """
    num_wires = 1
    num_params = 1
    """int: Number of trainable parameters that the operator depends on."""

    ndim_params = (0,)
    """tuple[int]: Number of dimensions per trainable parameter that the operator depends on."""

    grad_method = "A"
    parameter_frequencies = [(0.5, 1)]

    # Internal dictionary to map subpsaces to Gell-Mann observable for the generator
    _index_dict = {(0, 1): 2, (0, 2): 5, (1, 2): 7}

    def generator(self):
        return -0.5 * qml.GellMann(self.wires, index=self._index_dict[self.subspace])

    def __init__(
        self, phi, wires, subspace=[0, 1], do_queue=True, id=None
    ):  # pylint: disable=dangerous-default-value
        self._subspace = subspace
        self._hyperparameters = {
            "subspace": self.subspace,
        }
        super().__init__(phi, wires=wires, do_queue=do_queue, id=id)

    @property
    def subspace(self):
        """The single-qutrit basis states which the operator acts on

        This property returns the 2D subspace on which the operator acts. This subspace
        determines which two single-qutrit basis states the operator acts on. The remaining
        basis state is not affected by the operator.

        Returns:
            tuple[int]: subspace on which operator acts
        """
        return tuple(sorted(self._subspace))

    @staticmethod
    def compute_matrix(
        theta, subspace=(0, 1)
    ):  # pylint: disable=arguments-differ,dangerous-default-value
        r"""Representation of the operator as a canonical matrix in the computational basis (static method).

        The canonical matrix is the textbook matrix representation that does not consider wires.
        Implicitly, this assumes that the wires of the operator correspond to the global wire order.

        .. seealso:: :meth:`~.TRY.matrix`

        Args:
            theta (tensor_like or float): rotation angle
            subspace (Sequence[int]): the 2D subspace on which to apply operation

        Returns:
            tensor_like: canonical matrix

        **Example**

        >>> qml.TRY.compute_matrix(torch.tensor(0.5), subspace=[0, 2])
        tensor([[ 0.9689+0.j,  0.0000+0.j, -0.2474-0.j],
                [ 0.0000+0.j,  1.0000+0.j,  0.0000+0.j],
                [ 0.2474+0.j,  0.0000+0.j,  0.9689+0.j]])
        """
        c = qml.math.cos(theta / 2)
        s = qml.math.sin(theta / 2)

        if qml.math.get_interface(theta) == "tensorflow":
            c = qml.math.cast_like(c, 1j)
            s = qml.math.cast_like(s, 1j)

        # The following avoids casting an imaginary quantity to reals when backpropagating
        c = (1 + 0j) * c
        s = (1 + 0j) * s

        shape = qml.math.shape(theta)
        is_broadcasted = len(shape) != 0 and shape[0] > 1
        # Construct identity matrices and cast to complex type
        mat = (
            qml.math.tensordot([1] * qml.math.shape(theta)[0], qml.math.eye(3), axes=0)
            if is_broadcasted
            else qml.math.eye(3)
        )
        mat = qml.math.cast_like(mat, s)
        mat = qml.math.convert_like(mat, theta)

        slices = tuple(itertools.product(subspace, subspace))
        if is_broadcasted:
            slices = [(Ellipsis, *s) for s in slices]

        # Put rotation terms in the appropriate indices using the slices
        mat[slices[0]] = mat[slices[3]] = c
        mat[slices[1]] = -s
        mat[slices[2]] = s

        return mat

    def adjoint(self):
        return TRY(-self.data[0], wires=self.wires, subspace=self.subspace)

    def pow(self, z):
        return [TRY(self.data[0] * z, wires=self.wires, subspace=self.subspace)]


class TRZ(Operation):
    r"""The single qutrit Z rotation

    Performs the RZ operation on the specified 2D subspace. The subspace is
    given as a keyword argument and determines which two of three single-qutrit
    basis states the operation applies to.

    The construction of this operator is based on section 3 of
    `Di et al. (2012) <https://arxiv.org/abs/1105.5485>`_.

    .. math:: TR_z^{jk}(\phi) = \exp(-i\phi\sigma_z^{jk}/2),
                \sigma_z^{jk} = |j\rangle\langle j| - |k\rangle\langle k|,
                j, k \in \{0, 1, 2\}, j \neq k

    **Details:**

    * Number of wires: 1
    * Number of parameters: 1
    * Number of dimensions per parameter: (0,)

    Args:
        phi (float): rotation angle :math:`\phi`
        wires (Sequence[int] or int): the wire the operation acts on
        subspace (Sequence[int]): the 2D subspace on which to apply operation
        do_queue (bool): Indicates whether the operator should be
            immediately pushed into the Operator queue (optional)
        id (str or None): String representing the operation (optional)

    **Example**

    The specified subspace will determine which basis states the operation actually
    applies to:

    >>> qml.TRZ(0.5, wires=0, subspace=[0, 1]).matrix()
    array([[0.96891242-0.24740396j, 0.        +0.j        , 0.        +0.j        ],
           [0.        +0.j        , 0.96891242+0.24740396j, 0.        +0.j        ],
           [0.        +0.j        , 0.        +0.j        , 1.        +0.j        ]])

    >>> qml.TRZ(0.5, wires=0, subspace=[0, 2]).matrix()
    array([[0.96891242-0.24740396j, 0.        +0.j        , 0.        +0.j        ],
           [0.        +0.j        , 1.        +0.j        , 0.        +0.j        ],
           [0.        +0.j        , 0.        +0.j        , 0.96891242+0.24740396j]])

    >>> qml.TRZ(0.5, wires=0, subspace=[1, 2]).matrix()
    array([[1.        +0.j        , 0.        +0.j        , 0.        +0.j        ],
           [0.        +0.j        , 0.96891242-0.24740396j, 0.        +0.j        ],
           [0.        +0.j        , 0.        +0.j        , 0.96891242+0.24740396j]])
    """
    num_wires = 1
    num_params = 1
    """int: Number of trainable parameters that the operator depends on."""

    ndim_params = (0,)
    """tuple[int]: Number of dimensions per trainable parameter that the operator depends on."""

    grad_method = "A"
    parameter_frequencies = [(0.5, 1)]

    def generator(self):
        if self.subspace == (0, 1):
            return -0.5 * qml.GellMannObs(3, wires=self.wires)
        elif self.subspace == (0, 2):
            coeffs = [-0.25, -0.25 * np.sqrt(3)]
            obs = [qml.GellMannObs(3, wires=self.wires), qml.GellMannObs(8, wires=self.wires)]
            return qml.Hamiltonian(coeffs, obs)
        else:
            coeffs = [-0.25 * np.sqrt(3), 0.25]
            obs = [qml.GellMannObs(8, wires=self.wires), qml.GellMannObs(3, wires=self.wires)]
            return qml.Hamiltonian(coeffs, obs)

    def __init__(
        self, phi, wires, subspace=[0, 1], do_queue=True, id=None
    ):  # pylint: disable=dangerous-default-value
        self._subspace = subspace
        self._hyperparameters = {
            "subspace": self.subspace,
        }
        super().__init__(phi, wires=wires, do_queue=do_queue, id=id)

    @property
    def subspace(self):
        """The single-qutrit basis states which the operator acts on

        This property returns the 2D subspace on which the operator acts. This subspace
        determines which two single-qutrit basis states the operator acts on. The remaining
        basis state is not affected by the operator.

        Returns:
            tuple[int]: subspace on which operator acts
        """
        return tuple(sorted(self._subspace))

    @staticmethod
    def compute_matrix(
        theta, subspace=[0, 1]
    ):  # pylint: disable=arguments-differ,dangerous-default-value
        r"""Representation of the operator as a canonical matrix in the computational basis (static method).

        The canonical matrix is the textbook matrix representation that does not consider wires.
        Implicitly, this assumes that the wires of the operator correspond to the global wire order.

        .. seealso:: :meth:`~.TRZ.matrix`

        Args:
            theta (tensor_like or float): rotation angle
            subspace (Sequence[int]): the 2D subspace on which to apply operation

        Returns:
            tensor_like: canonical matrix

        **Example**

        >>> qml.TRZ.compute_matrix(torch.tensor(0.5), subspace=[0, 2])
        tensor([[0.9689-0.2474j, 0.0000+0.0000j, 0.0000+0.0000j],
                [0.0000+0.0000j, 1.0000+0.0000j, 0.0000+0.0000j],
                [0.0000+0.0000j, 0.0000+0.0000j, 0.9689+0.2474j]])
        """
        subspace = tuple(sorted(subspace))

        p = qml.math.exp(-0.5j * theta)
        if qml.math.get_interface(theta) == "tensorflow":
            p = qml.math.cast_like(p, 1j)

        mat = (
            qml.math.tensordot([1] * qml.math.shape(theta)[0], qml.math.eye(3), axes=0)
            if len(qml.math.shape(theta)) != 0 and qml.math.shape(theta)[0] > 1
            else qml.math.eye(3)
        )
        mat = qml.math.cast_like(mat, p)
        mat = qml.math.convert_like(mat, theta)

        slices = [(i, i) for i in subspace]
        slices = [(Ellipsis, *s) for s in slices]

        mat[slices[0]] = p
        mat[slices[1]] = qml.math.conj(p)

        return mat

    def adjoint(self):
        return TRZ(-self.data[0], wires=self.wires, subspace=self.subspace)

    def pow(self, z):
        return [TRZ(self.data[0] * z, wires=self.wires, subspace=self.subspace)]<|MERGE_RESOLUTION|>--- conflicted
+++ resolved
@@ -17,7 +17,7 @@
 core parameterized gates for qutrits.
 """
 import itertools
-
+import numpy as np
 import pennylane as qml
 from pennylane.operation import Operation
 
@@ -156,12 +156,9 @@
             else qml.math.eye(3)
         )
         mat = qml.math.cast_like(mat, js)
-<<<<<<< HEAD
         mat = qml.math.convert_like(mat, theta)
 
-=======
         # Create slices that determine the indices at which the rotation terms of the matrix should be
->>>>>>> 6b59b476
         slices = tuple(itertools.product(subspace, subspace))
         if is_broadcasted:
             slices = [(Ellipsis, *s) for s in slices]
@@ -391,15 +388,15 @@
 
     def generator(self):
         if self.subspace == (0, 1):
-            return -0.5 * qml.GellMannObs(3, wires=self.wires)
+            return qml.s_prod(-0.5, qml.GellMann(wires=self.wires, index=3))
         elif self.subspace == (0, 2):
             coeffs = [-0.25, -0.25 * np.sqrt(3)]
-            obs = [qml.GellMannObs(3, wires=self.wires), qml.GellMannObs(8, wires=self.wires)]
-            return qml.Hamiltonian(coeffs, obs)
+            obs = [qml.GellMann(wires=self.wires, index=3), qml.GellMann(wires=self.wires, index=8)]
+            return qml.dot(coeffs, obs)
         else:
             coeffs = [-0.25 * np.sqrt(3), 0.25]
-            obs = [qml.GellMannObs(8, wires=self.wires), qml.GellMannObs(3, wires=self.wires)]
-            return qml.Hamiltonian(coeffs, obs)
+            obs = [qml.GellMann(wires=self.wires, index=8), qml.GellMann(wires=self.wires, index=3)]
+            return qml.dot(coeffs, obs)
 
     def __init__(
         self, phi, wires, subspace=[0, 1], do_queue=True, id=None
@@ -425,7 +422,7 @@
 
     @staticmethod
     def compute_matrix(
-        theta, subspace=[0, 1]
+        theta, subspace=(0, 1)
     ):  # pylint: disable=arguments-differ,dangerous-default-value
         r"""Representation of the operator as a canonical matrix in the computational basis (static method).
 
@@ -448,22 +445,24 @@
                 [0.0000+0.0000j, 1.0000+0.0000j, 0.0000+0.0000j],
                 [0.0000+0.0000j, 0.0000+0.0000j, 0.9689+0.2474j]])
         """
-        subspace = tuple(sorted(subspace))
-
         p = qml.math.exp(-0.5j * theta)
         if qml.math.get_interface(theta) == "tensorflow":
             p = qml.math.cast_like(p, 1j)
 
+        shape = qml.math.shape(theta)
+        is_broadcasted = len(shape) != 0 and shape[0] > 1
+        # Construct identity matrices and cast to complex type
         mat = (
             qml.math.tensordot([1] * qml.math.shape(theta)[0], qml.math.eye(3), axes=0)
-            if len(qml.math.shape(theta)) != 0 and qml.math.shape(theta)[0] > 1
+            if is_broadcasted
             else qml.math.eye(3)
         )
         mat = qml.math.cast_like(mat, p)
         mat = qml.math.convert_like(mat, theta)
 
         slices = [(i, i) for i in subspace]
-        slices = [(Ellipsis, *s) for s in slices]
+        if is_broadcasted:
+            slices = [(Ellipsis, *s) for s in slices]
 
         mat[slices[0]] = p
         mat[slices[1]] = qml.math.conj(p)
