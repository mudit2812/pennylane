--- conflicted
+++ resolved
@@ -1005,7 +1005,11 @@
         """
         return np.diag([1, ZETA, ZETA**8])
 
-<<<<<<< HEAD
+    def adjoint(self):
+        op = TT(wires=self.wires)
+        op.inverse = not self.inverse
+        return op
+
 
 class TCNOT(Operation):
     r"""TCNOT(wires, subspace)
@@ -1198,9 +1202,5 @@
 
     def adjoint(self):
         op = THadamard(self.wires)
-=======
-    def adjoint(self):
-        op = TT(wires=self.wires)
->>>>>>> 66290d20
         op.inverse = not self.inverse
         return op