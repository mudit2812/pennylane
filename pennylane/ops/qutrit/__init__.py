--- conflicted
+++ resolved
@@ -40,11 +40,7 @@
 
 obs = {
     "THermitian",
-<<<<<<< HEAD
-    "GellMannObs",
-=======
     "GellMann",
->>>>>>> 1faf8b46
 }
 
 __all__ = list(ops | obs)