# Copyright 2018-2022 Xanadu Quantum Technologies Inc.

# Licensed under the Apache License, Version 2.0 (the "License");
# you may not use this file except in compliance with the License.
# You may obtain a copy of the License at

#     http://www.apache.org/licenses/LICENSE-2.0

# Unless required by applicable law or agreed to in writing, software
# distributed under the License is distributed on an "AS IS" BASIS,
# WITHOUT WARRANTIES OR CONDITIONS OF ANY KIND, either express or implied.
# See the License for the specific language governing permissions and
# limitations under the License.
"""
This submodule contains the qutrit quantum operations that
accept a unitary matrix as a parameter.
"""
# pylint:disable=abstract-method,arguments-differ,protected-access
import warnings

import pennylane as qml
from pennylane.operation import AnyWires, DecompositionUndefinedError, Operation
from pennylane.wires import Wires


class QutritUnitary(Operation):
    r"""Apply an arbitrary, fixed unitary matrix.

    **Details:**

    * Number of wires: Any (the operation can act on any number of wires)
    * Number of parameters: 1
    * Gradient recipe: None

    Args:
        U (array[complex]): square unitary matrix
        wires(Sequence[int] or int): the wire(s) the operation acts on

    **Example**

    >>> dev = qml.device('default.qutrit', wires=1)
    >>> U = np.array([[1, 1, 0], [1, -1, 0], [0, 0, np.sqrt(2)]]) / np.sqrt(2)
    >>> @qml.qnode(dev)
    ... def example_circuit():
    ...     qml.QutritUnitary(U, wires=0)
    ...     return qml.state()
    >>> print(example_circuit())
    [0.70710678+0.j 0.70710678+0.j 0.        +0.j]
    """

    num_wires = AnyWires
    """int: Number of wires that the operator acts on."""

    num_params = 1
    """int: Number of trainable parameters that the operator depends on."""

    ndim_params = (2,)
    """tuple[int]: Number of dimensions per trainable parameter that the operator depends on."""

    grad_method = None
    """Gradient computation method."""

    def __init__(self, *params, wires, do_queue=True):
        wires = Wires(wires)

        # For pure QutritUnitary operations (not controlled), check that the number
        # of wires fits the dimensions of the matrix
        if not isinstance(self, ControlledQutritUnitary):
            U = params[0]
            U_shape = qml.math.shape(U)

            dim = 3 ** len(wires)

            if not (len(U_shape) in {2, 3} and U_shape[-2:] == (dim, dim)):
                raise ValueError(
                    f"Input unitary must be of shape {(dim, dim)} or (batch_size, {dim}, {dim}) "
                    f"to act on {len(wires)} wires."
                )

            # Check for unitarity; due to variable precision across the different ML frameworks,
            # here we issue a warning to check the operation, instead of raising an error outright.
            if not (
                qml.math.is_abstract(U)
                or qml.math.allclose(
                    qml.math.einsum("...ij,...kj->...ik", U, qml.math.conj(U)),
                    qml.math.eye(dim),
                    atol=1e-6,
                )
            ):
                warnings.warn(
                    f"Operator {U}\n may not be unitary."
                    "Verify unitarity of operation, or use a datatype with increased precision.",
                    UserWarning,
                )

        super().__init__(*params, wires=wires, do_queue=do_queue)

    @staticmethod
    def compute_matrix(U):  # pylint: disable=arguments-differ
        r"""Representation of the operator as a canonical matrix in the computational basis (static method).

        The canonical matrix is the textbook matrix representation that does not consider wires.
        Implicitly, this assumes that the wires of the operator correspond to the global wire order.

        .. seealso:: :meth:`~.QutritUnitary.matrix`

        Args:
            U (tensor_like): unitary matrix

        Returns:
            tensor_like: canonical matrix

        **Example**

        >>> U = np.array([[1, 1, 0], [1, -1, 0], [0, 0, np.sqrt(2)]]) / np.sqrt(2)
        >>> qml.QutritUnitary.compute_matrix(U)
        array([[ 0.70710678,  0.70710678,  0.        ],
               [ 0.70710678, -0.70710678,  0.        ],
               [ 0.        ,  0.        ,  1.        ]])
        """
        return U

    def adjoint(self):
        U = self.matrix()
        return QutritUnitary(qml.math.conj(qml.math.moveaxis(U, -2, -1)), wires=self.wires)

    # TODO: Add compute_decomposition() once parametrized operations are added.

    def pow(self, z):
        if isinstance(z, int):
            return [QutritUnitary(qml.math.linalg.matrix_power(self.matrix(), z), wires=self.wires)]
        return super().pow(z)

    def _controlled(self, wire):
<<<<<<< HEAD
        ControlledQutritUnitary(*self.parameters, control_wires=wire, wires=self.wires)
=======
        new_op = ControlledQutritUnitary(*self.parameters, control_wires=wire, wires=self.wires)
        return new_op.inv() if self.inverse else new_op
>>>>>>> 6b2ddc9e

    def label(self, decimals=None, base_label=None, cache=None):
        return super().label(decimals=decimals, base_label=base_label or "U", cache=cache)


class ControlledQutritUnitary(QutritUnitary):
    r"""ControlledQutritUnitary(U, control_wires, wires, control_values)
    Apply an arbitrary fixed unitary to ``wires`` with control from the ``control_wires``.

    In addition to default ``Operation`` instance attributes, the following are
    available for ``ControlledQutritUnitary``:

    * ``control_wires``: wires that act as control for the operation
    * ``U``: unitary applied to the target wires
<<<<<<< HEAD
=======
    * ``control_values``: a string of trits representing the state of the control
                qutrits to control on (default is the all 2s state)
>>>>>>> 6b2ddc9e

    **Details:**

    * Number of wires: Any (the operation can act on any number of wires)
    * Number of parameters: 1
    * Gradient recipe: None

    Args:
        U (array[complex]): square unitary matrix
        control_wires (Union[Wires, Sequence[int], or int]): the control wire(s)
        wires (Union[Wires, Sequence[int], or int]): the wire(s) the unitary acts on
        control_values (str): a string of trits representing the state of the control
            qutrits to control on (default is the all 2s state)

    **Example**

    The following shows how a single-qutrit unitary can be applied to wire ``2`` with control on
    both wires ``0`` and ``1``:

    >>> U = np.array([[1, 1, 0], [1, -1, 0], [0, 0, np.sqrt(2)]]) / np.sqrt(2)
    >>> qml.ControlledQutritUnitary(U, control_wires=[0, 1], wires=2)

    By default, controlled operations apply the desired gate if the control qutrit(s)
    are all in the state :math:`\vert 2\rangle`. However, there are some situations where
    it is necessary to apply a gate conditioned on all control qutrits being in the
    :math:`\vert 0\rangle` or :math:`\vert 1\rangle` state, or a mix of the three.

    The state on which to control can be changed by passing a string of trits to
    `control_values`. For example, if we want to apply a single-qutrit unitary to
    wire ``3`` conditioned on three wires where the first is in state ``0``, the
    second is in state ``1``, and the third in state ``2``, we can write:

    >>> qml.ControlledQutritUnitary(U, control_wires=[0, 1, 2], wires=3, control_values='012')
    """
    num_wires = AnyWires
    """int: Number of wires that the operator acts on."""

    num_params = 1
    """int: Number of trainable parameters that the operator depends on."""

    ndim_params = (2,)
    """tuple[int]: Number of dimensions per trainable parameter that the operator depends on."""

    grad_method = None
    """Gradient computation method."""

    def __init__(
        self,
        *params,
        control_wires=None,
        wires=None,
        control_values=None,
        do_queue=True,
    ):
        if control_wires is None:
            raise ValueError("Must specify control wires")

        wires = Wires(wires)
        control_wires = Wires(control_wires)

        if Wires.shared_wires([wires, control_wires]):
            raise ValueError(
                "The control wires must be different from the wires specified to apply the unitary on."
            )

        self._hyperparameters = {
            "u_wires": wires,
            "control_wires": control_wires,
            "control_values": control_values,
        }

        total_wires = control_wires + wires
        super().__init__(*params, wires=total_wires, do_queue=do_queue)

    @staticmethod
    def compute_decomposition(*params, wires=None, **hyperparameters):
        raise DecompositionUndefinedError

    @staticmethod
    def compute_matrix(
        U, control_wires, u_wires, control_values=None
    ):  # pylint: disable=arguments-differ
        r"""Representation of the operator as a canonical matrix in the computational basis (static method).

        The canonical matrix is the textbook matrix representation that does not consider wires.
        Implicitly, this assumes that the wires of the operator correspond to the global wire order.

        Args:
            U (tensor_like): unitary matrix
            control_wires (Iterable): the control wire(s)
            u_wires (Iterable): the wire(s) the unitary acts on
            control_values (str or None): a string of trits representing the state of the control
                qutrits to control on (default is the all 2s state)

        Returns:
            tensor_like: canonical matrix

        **Example**

        >>> U = np.array([[1, 1, 0], [1, -1, 0], [0, 0, np.sqrt(2)]]) / np.sqrt(2)
        >>> qml.ControlledQutritUnitary.compute_matrix(U, control_wires=[0], u_wires=[1], control_values="1")
        array([[ 1.        +0.j,  0.        +0.j,  0.        +0.j,  0.        +0.j,  0.        +0.j,  0.        +0.j,  0.        +0.j,  0.        +0.j,  0.        +0.j],
               [ 0.        +0.j,  1.        +0.j,  0.        +0.j,  0.        +0.j,  0.        +0.j,  0.        +0.j,  0.        +0.j,  0.        +0.j,  0.        +0.j],
               [ 0.        +0.j,  0.        +0.j,  1.        +0.j,  0.        +0.j,  0.        +0.j,  0.        +0.j,  0.        +0.j,  0.        +0.j,  0.        +0.j],
               [ 0.        +0.j,  0.        +0.j,  0.        +0.j,  0.70710678+0.j,  0.70710678+0.j,  0.        +0.j,  0.        +0.j,  0.        +0.j,  0.        +0.j],
               [ 0.        +0.j,  0.        +0.j,  0.        +0.j,  0.70710678+0.j, -0.70710678+0.j,  0.        +0.j,  0.        +0.j,  0.        +0.j,  0.        +0.j],
               [ 0.        +0.j,  0.        +0.j,  0.        +0.j,  0.        +0.j,  0.        +0.j,  1.        +0.j,  0.        +0.j,  0.        +0.j,  0.        +0.j],
               [ 0.        +0.j,  0.        +0.j,  0.        +0.j,  0.        +0.j,  0.        +0.j,  0.        +0.j,  1.        +0.j,  0.        +0.j,  0.        +0.j],
               [ 0.        +0.j,  0.        +0.j,  0.        +0.j,  0.        +0.j,  0.        +0.j,  0.        +0.j,  0.        +0.j,  1.        +0.j,  0.        +0.j],
               [ 0.        +0.j,  0.        +0.j,  0.        +0.j,  0.        +0.j,  0.        +0.j,  0.        +0.j,  0.        +0.j,  0.        +0.j,  1.        +0.j]])
        """
        target_dim = 3 ** len(u_wires)
        shape = qml.math.shape(U)
        if not (len(shape) in {2, 3} and shape[-2:] == (target_dim, target_dim)):
            raise ValueError(
                f"Input unitary must be of shape {(target_dim, target_dim)} or "
                f"(batch_size, {target_dim}, {target_dim})."
            )

        # A multi-controlled operation is a block-diagonal matrix partitioned into
        # blocks where the operation being applied sits in the block positioned at
        # the integer value of the control string.

        total_wires = qml.wires.Wires(control_wires) + qml.wires.Wires(u_wires)

        # if control values unspecified, we control on the all-twos string
        if not control_values:
            control_values = "2" * len(control_wires)

        if isinstance(control_values, str):
            if len(control_values) != len(control_wires):
                raise ValueError(
                    "Length of control trit string must equal number of control wires."
                )

            # Make sure all values are either 0 or 1 or 2
<<<<<<< HEAD
            if any(x not in ["0", "1", "2"] for x in control_values):
=======
            if not set(control_values).issubset({"0", "1", "2"}):
>>>>>>> 6b2ddc9e
                raise ValueError("String of control values can contain only '0' or '1' or '2'.")

            control_int = int(control_values, 3)
        else:
            raise ValueError("Alternative control values must be passed as a ternary string.")

        padding_left = control_int * target_dim
        padding_right = 3 ** len(total_wires) - target_dim - padding_left

        interface = qml.math.get_interface(U)
        left_pad = qml.math.cast_like(qml.math.eye(padding_left, like=interface), 1j)
        right_pad = qml.math.cast_like(qml.math.eye(padding_right, like=interface), 1j)
        if len(qml.math.shape(U)) == 3:
            return qml.math.stack([qml.math.block_diag([left_pad, _U, right_pad]) for _U in U])
        return qml.math.block_diag([left_pad, U, right_pad])

    @property
    def control_wires(self):
        return self.hyperparameters["control_wires"]

    def pow(self, z):
        if isinstance(z, int):
            return [
                ControlledQutritUnitary(
                    qml.math.linalg.matrix_power(self.data[0], z),
                    control_wires=self.control_wires,
                    wires=self.hyperparameters["u_wires"],
<<<<<<< HEAD
=======
                    control_values=self.hyperparameters["control_values"],
>>>>>>> 6b2ddc9e
                )
            ]
        return super().pow(z)

<<<<<<< HEAD
    def _controlled(self, wire):
        ctrl_wires = sorted(self.control_wires + wire)
        ControlledQutritUnitary(
            *self.parameters, control_wires=ctrl_wires, wires=self.hyperparameters["u_wires"]
        )
=======
    def adjoint(self):
        return ControlledQutritUnitary(
            qml.math.conj(qml.math.moveaxis(self.data[0], -2, -1)),
            control_wires=self.control_wires,
            wires=self.hyperparameters["u_wires"],
            control_values=self.hyperparameters["control_values"],
        )

    def _controlled(self, wire):
        ctrl_wires = self.control_wires + wire
        old_control_values = self.hyperparameters["control_values"]
        values = None if old_control_values is None else f"{old_control_values}2"
        new_op = ControlledQutritUnitary(
            *self.parameters,
            control_wires=ctrl_wires,
            wires=self.hyperparameters["u_wires"],
            control_values=values,
        )
        return new_op.inv() if self.inverse else new_op
>>>>>>> 6b2ddc9e
<|MERGE_RESOLUTION|>--- conflicted
+++ resolved
@@ -132,12 +132,8 @@
         return super().pow(z)
 
     def _controlled(self, wire):
-<<<<<<< HEAD
-        ControlledQutritUnitary(*self.parameters, control_wires=wire, wires=self.wires)
-=======
         new_op = ControlledQutritUnitary(*self.parameters, control_wires=wire, wires=self.wires)
         return new_op.inv() if self.inverse else new_op
->>>>>>> 6b2ddc9e
 
     def label(self, decimals=None, base_label=None, cache=None):
         return super().label(decimals=decimals, base_label=base_label or "U", cache=cache)
@@ -152,11 +148,8 @@
 
     * ``control_wires``: wires that act as control for the operation
     * ``U``: unitary applied to the target wires
-<<<<<<< HEAD
-=======
     * ``control_values``: a string of trits representing the state of the control
                 qutrits to control on (default is the all 2s state)
->>>>>>> 6b2ddc9e
 
     **Details:**
 
@@ -293,11 +286,7 @@
                 )
 
             # Make sure all values are either 0 or 1 or 2
-<<<<<<< HEAD
-            if any(x not in ["0", "1", "2"] for x in control_values):
-=======
             if not set(control_values).issubset({"0", "1", "2"}):
->>>>>>> 6b2ddc9e
                 raise ValueError("String of control values can contain only '0' or '1' or '2'.")
 
             control_int = int(control_values, 3)
@@ -325,21 +314,11 @@
                     qml.math.linalg.matrix_power(self.data[0], z),
                     control_wires=self.control_wires,
                     wires=self.hyperparameters["u_wires"],
-<<<<<<< HEAD
-=======
                     control_values=self.hyperparameters["control_values"],
->>>>>>> 6b2ddc9e
                 )
             ]
         return super().pow(z)
 
-<<<<<<< HEAD
-    def _controlled(self, wire):
-        ctrl_wires = sorted(self.control_wires + wire)
-        ControlledQutritUnitary(
-            *self.parameters, control_wires=ctrl_wires, wires=self.hyperparameters["u_wires"]
-        )
-=======
     def adjoint(self):
         return ControlledQutritUnitary(
             qml.math.conj(qml.math.moveaxis(self.data[0], -2, -1)),
@@ -358,5 +337,4 @@
             wires=self.hyperparameters["u_wires"],
             control_values=values,
         )
-        return new_op.inv() if self.inverse else new_op
->>>>>>> 6b2ddc9e
+        return new_op.inv() if self.inverse else new_op