# Copyright 2018-2022 Xanadu Quantum Technologies Inc.

# Licensed under the Apache License, Version 2.0 (the "License");
# you may not use this file except in compliance with the License.
# You may obtain a copy of the License at

#     http://www.apache.org/licenses/LICENSE-2.0

# Unless required by applicable law or agreed to in writing, software
# distributed under the License is distributed on an "AS IS" BASIS,
# WITHOUT WARRANTIES OR CONDITIONS OF ANY KIND, either express or implied.
# See the License for the specific language governing permissions and
# limitations under the License.
"""
This submodule contains the qutrit quantum operations that
accept a unitary matrix as a parameter.
"""
# pylint:disable=abstract-method,arguments-differ,protected-access
import warnings

import pennylane as qml
from pennylane.operation import AnyWires, DecompositionUndefinedError, Operation
from pennylane.wires import Wires


class QutritUnitary(Operation):
    r"""Apply an arbitrary, fixed unitary matrix.

    **Details:**

    * Number of wires: Any (the operation can act on any number of wires)
    * Number of parameters: 1
    * Gradient recipe: None

    Args:
        U (array[complex]): square unitary matrix
        wires(Sequence[int] or int): the wire(s) the operation acts on

    **Example**

    >>> dev = qml.device('default.qutrit', wires=1)
    >>> U = np.array([[1, 1, 0], [1, -1, 0], [0, 0, np.sqrt(2)]]) / np.sqrt(2)
    >>> @qml.qnode(dev)
    ... def example_circuit():
    ...     qml.QutritUnitary(U, wires=0)
    ...     return qml.state()
    >>> print(example_circuit())
    [0.70710678+0.j 0.70710678+0.j 0.        +0.j]
    """

    num_wires = AnyWires
    """int: Number of wires that the operator acts on."""

    num_params = 1
    """int: Number of trainable parameters that the operator depends on."""

    ndim_params = (2,)
    """tuple[int]: Number of dimensions per trainable parameter that the operator depends on."""

    grad_method = None
    """Gradient computation method."""

    def __init__(self, *params, wires, do_queue=True):
        wires = Wires(wires)

        # For pure QutritUnitary operations (not controlled), check that the number
        # of wires fits the dimensions of the matrix
        if not isinstance(self, ControlledQutritUnitary):
            U = params[0]
            U_shape = qml.math.shape(U)

            dim = 3 ** len(wires)

            if not (len(U_shape) in {2, 3} and U_shape[-2:] == (dim, dim)):
                raise ValueError(
                    f"Input unitary must be of shape {(dim, dim)} or (batch_size, {dim}, {dim}) "
                    f"to act on {len(wires)} wires."
                )

            # Check for unitarity; due to variable precision across the different ML frameworks,
            # here we issue a warning to check the operation, instead of raising an error outright.
            if not (
                qml.math.is_abstract(U)
                or qml.math.allclose(
                    qml.math.einsum("...ij,...kj->...ik", U, qml.math.conj(U)),
                    qml.math.eye(dim),
                    atol=1e-6,
                )
            ):
                warnings.warn(
                    f"Operator {U}\n may not be unitary."
                    "Verify unitarity of operation, or use a datatype with increased precision.",
                    UserWarning,
                )

        super().__init__(*params, wires=wires, do_queue=do_queue)

    @staticmethod
    def compute_matrix(U):  # pylint: disable=arguments-differ
        r"""Representation of the operator as a canonical matrix in the computational basis (static method).

        The canonical matrix is the textbook matrix representation that does not consider wires.
        Implicitly, this assumes that the wires of the operator correspond to the global wire order.

        .. seealso:: :meth:`~.QutritUnitary.matrix`

        Args:
            U (tensor_like): unitary matrix

        Returns:
            tensor_like: canonical matrix

        **Example**

        >>> U = np.array([[1, 1, 0], [1, -1, 0], [0, 0, np.sqrt(2)]]) / np.sqrt(2)
        >>> qml.QutritUnitary.compute_matrix(U)
        array([[ 0.70710678,  0.70710678,  0.        ],
               [ 0.70710678, -0.70710678,  0.        ],
               [ 0.        ,  0.        ,  1.        ]])
        """
        return U

    def adjoint(self):
        U = self.matrix()
        return QutritUnitary(qml.math.conj(qml.math.moveaxis(U, -2, -1)), wires=self.wires)

    # TODO: Add compute_decomposition() once parametrized operations are added.

    def pow(self, z):
        if isinstance(z, int):
            return [QutritUnitary(qml.math.linalg.matrix_power(self.matrix(), z), wires=self.wires)]
        return super().pow(z)

    def _controlled(self, wire):
        new_op = ControlledQutritUnitary(*self.parameters, control_wires=wire, wires=self.wires)
        return new_op.inv() if self.inverse else new_op

    def label(self, decimals=None, base_label=None, cache=None):
        return super().label(decimals=decimals, base_label=base_label or "U", cache=cache)


class ControlledQutritUnitary(QutritUnitary):
    r"""ControlledQutritUnitary(U, control_wires, wires, control_values)
    Apply an arbitrary fixed unitary to ``wires`` with control from the ``control_wires``.

    In addition to default ``Operation`` instance attributes, the following are
    available for ``ControlledQutritUnitary``:

    * ``control_wires``: wires that act as control for the operation
<<<<<<< HEAD
    * ``U``: unitary applied to the target wires
    * ``control_values``: a string of trits representing the state of the control
                qutrits to control on (default is the all 2s state)
=======
    * ``U``: unitary applied to the target wires. Accessible via ``op.parameters[0]``
    * ``control_values``: a string of trits representing the state of the control
      qutrits to control on (default is the all 2s state)
>>>>>>> 85c451d6

    **Details:**

    * Number of wires: Any (the operation can act on any number of wires)
    * Number of parameters: 1
    * Gradient recipe: None

    Args:
        U (array[complex]): square unitary matrix
        control_wires (Union[Wires, Sequence[int], or int]): the control wire(s)
        wires (Union[Wires, Sequence[int], or int]): the wire(s) the unitary acts on
        control_values (str): a string of trits representing the state of the control
            qutrits to control on (default is the all 2s state)

    **Example**

    The following shows how a single-qutrit unitary can be applied to wire ``2`` with control on
    both wires ``0`` and ``1``:

    >>> U = np.array([[1, 1, 0], [1, -1, 0], [0, 0, np.sqrt(2)]]) / np.sqrt(2)
    >>> qml.ControlledQutritUnitary(U, control_wires=[0, 1], wires=2)

    By default, controlled operations apply the desired gate if the control qutrit(s)
    are all in the state :math:`\vert 2\rangle`. However, there are some situations where
    it is necessary to apply a gate conditioned on all control qutrits being in the
    :math:`\vert 0\rangle` or :math:`\vert 1\rangle` state, or a mix of the three.

    The state on which to control can be changed by passing a string of trits to
<<<<<<< HEAD
    `control_values`. For example, if we want to apply a single-qutrit unitary to
=======
    ``control_values``. For example, if we want to apply a single-qutrit unitary to
>>>>>>> 85c451d6
    wire ``3`` conditioned on three wires where the first is in state ``0``, the
    second is in state ``1``, and the third in state ``2``, we can write:

    >>> qml.ControlledQutritUnitary(U, control_wires=[0, 1, 2], wires=3, control_values='012')
    """
    num_wires = AnyWires
    """int: Number of wires that the operator acts on."""

    num_params = 1
    """int: Number of trainable parameters that the operator depends on."""

    ndim_params = (2,)
    """tuple[int]: Number of dimensions per trainable parameter that the operator depends on."""

    grad_method = None
    """Gradient computation method."""

    def __init__(
        self,
        *params,
        control_wires=None,
        wires=None,
        control_values=None,
        do_queue=True,
    ):
        if control_wires is None:
            raise ValueError("Must specify control wires")

        wires = Wires(wires)
        control_wires = Wires(control_wires)

        if Wires.shared_wires([wires, control_wires]):
            raise ValueError(
                "The control wires must be different from the wires specified to apply the unitary on."
            )

        self._hyperparameters = {
            "u_wires": wires,
            "control_wires": control_wires,
            "control_values": control_values,
        }

        total_wires = control_wires + wires
        super().__init__(*params, wires=total_wires, do_queue=do_queue)

    @staticmethod
<<<<<<< HEAD
    def compute_decomposition(*params, wires=None, **hyperparameters):
        raise DecompositionUndefinedError

    @staticmethod
=======
>>>>>>> 85c451d6
    def compute_matrix(
        U, control_wires, u_wires, control_values=None
    ):  # pylint: disable=arguments-differ
        r"""Representation of the operator as a canonical matrix in the computational basis (static method).

        The canonical matrix is the textbook matrix representation that does not consider wires.
        Implicitly, this assumes that the wires of the operator correspond to the global wire order.

        Args:
            U (tensor_like): unitary matrix
            control_wires (Iterable): the control wire(s)
            u_wires (Iterable): the wire(s) the unitary acts on
            control_values (str or None): a string of trits representing the state of the control
                qutrits to control on (default is the all 2s state)

        Returns:
            tensor_like: canonical matrix

        **Example**

        >>> U = np.array([[1, 1, 0], [1, -1, 0], [0, 0, np.sqrt(2)]]) / np.sqrt(2)
        >>> qml.ControlledQutritUnitary.compute_matrix(U, control_wires=[0], u_wires=[1], control_values="1")
        array([[ 1.        +0.j,  0.        +0.j,  0.        +0.j,  0.        +0.j,  0.        +0.j,  0.        +0.j,  0.        +0.j,  0.        +0.j,  0.        +0.j],
               [ 0.        +0.j,  1.        +0.j,  0.        +0.j,  0.        +0.j,  0.        +0.j,  0.        +0.j,  0.        +0.j,  0.        +0.j,  0.        +0.j],
               [ 0.        +0.j,  0.        +0.j,  1.        +0.j,  0.        +0.j,  0.        +0.j,  0.        +0.j,  0.        +0.j,  0.        +0.j,  0.        +0.j],
               [ 0.        +0.j,  0.        +0.j,  0.        +0.j,  0.70710678+0.j,  0.70710678+0.j,  0.        +0.j,  0.        +0.j,  0.        +0.j,  0.        +0.j],
               [ 0.        +0.j,  0.        +0.j,  0.        +0.j,  0.70710678+0.j, -0.70710678+0.j,  0.        +0.j,  0.        +0.j,  0.        +0.j,  0.        +0.j],
               [ 0.        +0.j,  0.        +0.j,  0.        +0.j,  0.        +0.j,  0.        +0.j,  1.        +0.j,  0.        +0.j,  0.        +0.j,  0.        +0.j],
               [ 0.        +0.j,  0.        +0.j,  0.        +0.j,  0.        +0.j,  0.        +0.j,  0.        +0.j,  1.        +0.j,  0.        +0.j,  0.        +0.j],
               [ 0.        +0.j,  0.        +0.j,  0.        +0.j,  0.        +0.j,  0.        +0.j,  0.        +0.j,  0.        +0.j,  1.        +0.j,  0.        +0.j],
               [ 0.        +0.j,  0.        +0.j,  0.        +0.j,  0.        +0.j,  0.        +0.j,  0.        +0.j,  0.        +0.j,  0.        +0.j,  1.        +0.j]])
        """
        target_dim = 3 ** len(u_wires)
        shape = qml.math.shape(U)
        if not (len(shape) in {2, 3} and shape[-2:] == (target_dim, target_dim)):
            raise ValueError(
                f"Input unitary must be of shape {(target_dim, target_dim)} or "
                f"(batch_size, {target_dim}, {target_dim})."
            )

        # A multi-controlled operation is a block-diagonal matrix partitioned into
        # blocks where the operation being applied sits in the block positioned at
        # the integer value of the control string.

        total_wires = qml.wires.Wires(control_wires) + qml.wires.Wires(u_wires)

        # if control values unspecified, we control on the all-twos string
        if not control_values:
            control_values = "2" * len(control_wires)

        if isinstance(control_values, str):
            if len(control_values) != len(control_wires):
                raise ValueError(
                    "Length of control trit string must equal number of control wires."
                )

            # Make sure all values are either 0 or 1 or 2
            if not set(control_values).issubset({"0", "1", "2"}):
                raise ValueError("String of control values can contain only '0' or '1' or '2'.")

            control_int = int(control_values, 3)
        else:
            raise ValueError("Alternative control values must be passed as a ternary string.")

        padding_left = control_int * target_dim
        padding_right = 3 ** len(total_wires) - target_dim - padding_left

        interface = qml.math.get_interface(U)
        left_pad = qml.math.cast_like(qml.math.eye(padding_left, like=interface), 1j)
        right_pad = qml.math.cast_like(qml.math.eye(padding_right, like=interface), 1j)
        if len(qml.math.shape(U)) == 3:
            return qml.math.stack([qml.math.block_diag([left_pad, _U, right_pad]) for _U in U])
        return qml.math.block_diag([left_pad, U, right_pad])

    @property
    def control_wires(self):
        return self.hyperparameters["control_wires"]

<<<<<<< HEAD
=======
    @property
    def control_values(self):
        """str. Specifies whether or not to control on zero "0", one "1", or two "2" for each
        control wire."""
        return self.hyperparameters["control_values"]

>>>>>>> 85c451d6
    def pow(self, z):
        if isinstance(z, int):
            return [
                ControlledQutritUnitary(
                    qml.math.linalg.matrix_power(self.data[0], z),
                    control_wires=self.control_wires,
                    wires=self.hyperparameters["u_wires"],
                    control_values=self.hyperparameters["control_values"],
                )
            ]
        return super().pow(z)

    def adjoint(self):
        return ControlledQutritUnitary(
            qml.math.conj(qml.math.moveaxis(self.data[0], -2, -1)),
            control_wires=self.control_wires,
            wires=self.hyperparameters["u_wires"],
            control_values=self.hyperparameters["control_values"],
        )

    def _controlled(self, wire):
        ctrl_wires = self.control_wires + wire
        old_control_values = self.hyperparameters["control_values"]
        values = None if old_control_values is None else f"{old_control_values}2"
        new_op = ControlledQutritUnitary(
            *self.parameters,
            control_wires=ctrl_wires,
            wires=self.hyperparameters["u_wires"],
            control_values=values,
        )
        return new_op.inv() if self.inverse else new_op<|MERGE_RESOLUTION|>--- conflicted
+++ resolved
@@ -147,15 +147,9 @@
     available for ``ControlledQutritUnitary``:
 
     * ``control_wires``: wires that act as control for the operation
-<<<<<<< HEAD
-    * ``U``: unitary applied to the target wires
-    * ``control_values``: a string of trits representing the state of the control
-                qutrits to control on (default is the all 2s state)
-=======
     * ``U``: unitary applied to the target wires. Accessible via ``op.parameters[0]``
     * ``control_values``: a string of trits representing the state of the control
       qutrits to control on (default is the all 2s state)
->>>>>>> 85c451d6
 
     **Details:**
 
@@ -184,11 +178,7 @@
     :math:`\vert 0\rangle` or :math:`\vert 1\rangle` state, or a mix of the three.
 
     The state on which to control can be changed by passing a string of trits to
-<<<<<<< HEAD
-    `control_values`. For example, if we want to apply a single-qutrit unitary to
-=======
     ``control_values``. For example, if we want to apply a single-qutrit unitary to
->>>>>>> 85c451d6
     wire ``3`` conditioned on three wires where the first is in state ``0``, the
     second is in state ``1``, and the third in state ``2``, we can write:
 
@@ -235,13 +225,6 @@
         super().__init__(*params, wires=total_wires, do_queue=do_queue)
 
     @staticmethod
-<<<<<<< HEAD
-    def compute_decomposition(*params, wires=None, **hyperparameters):
-        raise DecompositionUndefinedError
-
-    @staticmethod
-=======
->>>>>>> 85c451d6
     def compute_matrix(
         U, control_wires, u_wires, control_values=None
     ):  # pylint: disable=arguments-differ
@@ -320,15 +303,12 @@
     def control_wires(self):
         return self.hyperparameters["control_wires"]
 
-<<<<<<< HEAD
-=======
     @property
     def control_values(self):
         """str. Specifies whether or not to control on zero "0", one "1", or two "2" for each
         control wire."""
         return self.hyperparameters["control_values"]
 
->>>>>>> 85c451d6
     def pow(self, z):
         if isinstance(z, int):
             return [
