--- conflicted
+++ resolved
@@ -27,60 +27,6 @@
 import pennylane as qml
 
 
-<<<<<<< HEAD
-def sparse_hamiltonian(H, wires=None):
-    r"""Warning: This method is deprecated. Use :meth:~.Hamiltonian.sparse_matrix` instead.
-
-    Computes the sparse matrix representation a Hamiltonian in the computational basis.
-
-    Args:
-        H (~.Hamiltonian): Hamiltonian operator for which the matrix representation should be
-            computed
-        wires (Iterable): Wire labels that indicate the order of wires according to which the matrix
-
-    Returns:
-        csr_matrix: a sparse matrix in scipy Compressed Sparse Row (CSR) format with dimension
-        :math:`(2^n, 2^n)`, where :math:`n` is the number of wires
-
-    **Example:**
-
-    This function can be used by passing a `qml.Hamiltonian` object as:
-
-    >>> coeffs = [1, -0.45]
-    >>> obs = [qml.PauliZ(0) @ qml.PauliZ(1), qml.PauliY(0) @ qml.PauliZ(1)]
-    >>> H = qml.Hamiltonian(coeffs, obs)
-    >>> H_sparse = sparse_hamiltonian(H)
-    >>> H_sparse
-    <4x4 sparse matrix of type '<class 'numpy.complex128'>'
-        with 2 stored elements in COOrdinate format>
-
-    The resulting sparse matrix can be either used directly or transformed into a numpy array:
-
-    >>> H_sparse.toarray()
-    array([[ 1.+0.j  ,  0.+0.j  ,  0.+0.45j,  0.+0.j  ],
-           [ 0.+0.j  , -1.+0.j  ,  0.+0.j  ,  0.-0.45j],
-           [ 0.-0.45j,  0.+0.j  , -1.+0.j  ,  0.+0.j  ],
-           [ 0.+0.j  ,  0.+0.45j,  0.+0.j  ,  1.+0.j  ]])
-
-    """
-    warnings.warn(
-        "The method sparse_hamiltonian is deprecated. Please use the method "
-        "sparse_matrix of the Hamiltonian operator instead.",
-        UserWarning,
-    )
-    if not isinstance(H, qml.Hamiltonian):
-        raise TypeError("Passed Hamiltonian must be of type `qml.Hamiltonian`")
-
-    if wires is None:  # not sure if this if-else is still necessary
-        wires = H.wires
-    else:
-        wires = qml.wires.Wires(wires)
-
-    return H.sparse_matrix(wire_order=wires)
-
-
-=======
->>>>>>> 5fd4aeef
 def _flatten(x):
     """Iterate recursively through an arbitrarily nested structure in depth-first order.
 
