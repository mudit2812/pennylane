# Copyright 2018-2021 Xanadu Quantum Technologies Inc.

# Licensed under the Apache License, Version 2.0 (the "License");
# you may not use this file except in compliance with the License.
# You may obtain a copy of the License at

#     http://www.apache.org/licenses/LICENSE-2.0

# Unless required by applicable law or agreed to in writing, software
# distributed under the License is distributed on an "AS IS" BASIS,
# WITHOUT WARRANTIES OR CONDITIONS OF ANY KIND, either express or implied.
# See the License for the specific language governing permissions and
# limitations under the License.
"""
This module contains the :class:`QubitDevice` abstract base class.
"""

# For now, arguments may be different from the signatures provided in Device
# e.g. instead of expval(self, observable, wires, par) have expval(self, observable)
# pylint: disable=arguments-differ, abstract-method, no-value-for-parameter,too-many-instance-attributes,too-many-branches, no-member, bad-option-value, arguments-renamed
import abc
import itertools
import warnings

import numpy as np

import pennylane as qml
from pennylane import Device, DeviceError
from pennylane.interfaces import set_shots
from pennylane.math import multiply as qmlmul
from pennylane.math import sum as qmlsum
from pennylane.measurements import (
    Counts,
    Expectation,
    MeasurementProcess,
    MutualInfo,
    Probability,
    Sample,
    Shadow,
    State,
    Variance,
    VnEntropy,
)
from pennylane.operation import operation_derivative
from pennylane.wires import Wires


class QubitDevice(Device):
    """Abstract base class for PennyLane qubit devices.

    The following abstract method **must** be defined:

    * :meth:`~.apply`: append circuit operations, compile the circuit (if applicable),
      and perform the quantum computation.

    Devices that generate their own samples (such as hardware) may optionally
    overwrite :meth:`~.probabilty`. This method otherwise automatically
    computes the probabilities from the generated samples, and **must**
    overwrite the following method:

    * :meth:`~.generate_samples`: Generate samples from the device from the
      exact or approximate probability distribution.

    Analytic devices **must** overwrite the following method:

    * :meth:`~.analytic_probability`: returns the probability or marginal probability from the
      device after circuit execution. :meth:`~.marginal_prob` may be used here.

    This device contains common utility methods for qubit-based devices. These
    do not need to be overwritten. Utility methods include:

    * :meth:`~.expval`, :meth:`~.var`, :meth:`~.sample`: return expectation values,
      variances, and samples of observables after the circuit has been rotated
      into the observable eigenbasis.

    Args:
        wires (int, Iterable[Number, str]]): Number of subsystems represented by the device,
            or iterable that contains unique labels for the subsystems as numbers (i.e., ``[-1, 0, 2]``)
            or strings (``['ancilla', 'q1', 'q2']``). Default 1 if not specified.
        shots (None, int, list[int]): Number of circuit evaluations/random samples used to estimate
            expectation values of observables. If ``None``, the device calculates probability, expectation values,
            and variances analytically. If an integer, it specifies the number of samples to estimate these quantities.
            If a list of integers is passed, the circuit evaluations are batched over the list of shots.
        r_dtype: Real floating point precision type.
        c_dtype: Complex floating point precision type.
    """

    # pylint: disable=too-many-public-methods

    _asarray = staticmethod(np.asarray)
    _dot = staticmethod(np.dot)
    _abs = staticmethod(np.abs)
    _reduce_sum = staticmethod(lambda array, axes: np.sum(array, axis=tuple(axes)))
    _reshape = staticmethod(np.reshape)
    _flatten = staticmethod(lambda array: array.flatten())
    _gather = staticmethod(
        lambda array, indices, axis=0: array[:, indices] if axis == 1 else array[indices]
    )  # Make sure to only use _gather with axis=0 or axis=1
    _einsum = staticmethod(np.einsum)
    _cast = staticmethod(np.asarray)
    _transpose = staticmethod(np.transpose)
    _tensordot = staticmethod(np.tensordot)
    _conj = staticmethod(np.conj)
    _imag = staticmethod(np.imag)
    _roll = staticmethod(np.roll)
    _stack = staticmethod(np.stack)
    _outer = staticmethod(np.outer)
    _diag = staticmethod(np.diag)
    _real = staticmethod(np.real)
    _size = staticmethod(np.size)
    _ndim = staticmethod(np.ndim)

    @staticmethod
    def _scatter(indices, array, new_dimensions):
        new_array = np.zeros(new_dimensions, dtype=array.dtype.type)
        new_array[indices] = array
        return new_array

    @staticmethod
    def _const_mul(constant, array):
        """Data type preserving multiply operation"""
        return qmlmul(constant, array, dtype=array.dtype)

    def _permute_wires(self, observable):
        r"""Given an observable which acts on multiple wires, permute the wires to
          be consistent with the device wire order.

          Suppose we are given an observable :math:`\hat{O} = \Identity \otimes \Identity \otimes \hat{Z}`.
          This observable can be represented in many ways:

        .. code-block:: python

              O_1 = qml.Identity(wires=0) @ qml.Identity(wires=1) @ qml.PauliZ(wires=2)
              O_2 = qml.PauliZ(wires=2) @ qml.Identity(wires=0) @ qml.Identity(wires=1)

          Notice that while the explicit tensor product matrix representation of :code:`O_1` and :code:`O_2` is
          different, the underlying operator is identical due to the wire labelling (assuming the labels in
          ascending order are {0,1,2}). If we wish to compute the expectation value of such an observable, we must
          ensure it is identical in both cases. To facilitate this, we permute the wires in our state vector such
          that they are consistent with this swapping of order in the tensor observable.

        .. code-block:: python

              >>> print(O_1.wires)
              <Wires = [0, 1, 2]>
              >>> print(O_2.wires)
              <Wires = [2, 0, 1]>

          We might naively think that we must permute our state vector to match the wire order of our tensor observable.
          We must be careful and realize that the wire order of the terms in the tensor observable DOES NOT match the
          permutation of the terms themselves. As an example we directly compare :code:`O_1` and :code:`O_2`:

          The first term in :code:`O_1` (:code:`qml.Identity(wires=0)`) became the second term in :code:`O_2`.
          By similar comparison we see that each term in the tensor product was shifted one position forward
          (i.e 0 --> 1, 1 --> 2, 2 --> 0). The wires in our permuted quantum state should follow their respective
          terms in the tensor product observable.

          Thus, the correct wire ordering should be :code:`permuted_wires = <Wires = [1, 2, 0]>`. But if we had
          taken the naive approach we would have permuted our state according to
          :code:`permuted_wires = <Wires = [2, 0, 1]>` which is NOT correct.

          This function uses the observable wires and the global device wire ordering in order to determine the
          permutation of the wires in the observable required such that if our quantum state vector is
          permuted accordingly then the amplitudes of the state will match the matrix representation of the observable.

          Args:
              observable (Observable): the observable whose wires are to be permuted.

          Returns:
              permuted_wires (Wires): permuted wires object
        """
        ordered_obs_wire_lst = self.order_wires(
            observable.wires
        ).tolist()  # order according to device wire order

        mapped_wires = self.map_wires(observable.wires)
        if isinstance(mapped_wires, Wires):
            # by default this should be a Wires obj, but it is overwritten to list object in default.qubit
            mapped_wires = mapped_wires.tolist()

        permutation = np.argsort(mapped_wires)  # extract permutation via argsort

        permuted_wires = Wires([ordered_obs_wire_lst[index] for index in permutation])
        return permuted_wires

    observables = {
        "PauliX",
        "PauliY",
        "PauliZ",
        "Hadamard",
        "Hermitian",
        "Identity",
        "Projector",
        "Sum",
        "Sprod",
<<<<<<< HEAD
=======
        "Prod",
>>>>>>> a74a1bd6
    }

    def __init__(
        self, wires=1, shots=None, *, r_dtype=np.float64, c_dtype=np.complex128, analytic=None
    ):
        super().__init__(wires=wires, shots=shots, analytic=analytic)

        if "float" not in str(r_dtype):
            raise DeviceError("Real datatype must be a floating point type.")
        if "complex" not in str(c_dtype):
            raise DeviceError("Complex datatype must be a complex floating point type.")

        self.C_DTYPE = c_dtype
        self.R_DTYPE = r_dtype

        self._samples = None
        """None or array[int]: stores the samples generated by the device
        *after* rotation to diagonalize the observables."""

    @classmethod
    def capabilities(cls):

        capabilities = super().capabilities().copy()
        capabilities.update(
            model="qubit",
            supports_broadcasting=False,
            supports_finite_shots=True,
            supports_tensor_observables=True,
            returns_probs=True,
        )
        return capabilities

    def reset(self):
        """Reset the backend state.

        After the reset, the backend should be as if it was just constructed.
        Most importantly the quantum state is reset to its initial value.
        """
        self._samples = None

    def _collect_shotvector_results(self, circuit, counts_exist):
        """Obtain and process statistics when using a shot vector.
        This routine is part of the ``execute()`` method."""

        if self._ndim(self._samples) == 3:
            raise NotImplementedError(
                "Parameter broadcasting when using a shot vector is not supported yet."
            )
        results = []
        s1 = 0

        for shot_tuple in self._shot_vector:
            s2 = s1 + np.prod(shot_tuple)
            r = self.statistics(circuit.observables, shot_range=[s1, s2], bin_size=shot_tuple.shots)

            if qml.math._multi_dispatch(r) == "jax":  # pylint: disable=protected-access
                r = r[0]
            elif not counts_exist:
                # Measurement types except for Counts
                r = qml.math.squeeze(r)

            if counts_exist:

                # This happens when at least one measurement type is Counts
                for result_group in r:
                    if isinstance(result_group, list):
                        # List that contains one or more dictionaries
                        results.extend(result_group)
                    else:
                        # Other measurement results
                        results.append(result_group.T)

            elif shot_tuple.copies > 1:
                results.extend(r.T)
            else:
                results.append(r.T)

            s1 = s2

        multiple_sampled_jobs = circuit.is_sampled and self._has_partitioned_shots()
        if not multiple_sampled_jobs and not counts_exist:
            # Can only stack single element outputs
            results = self._stack(results)

        return results

    def execute(self, circuit, **kwargs):
        """Execute a queue of quantum operations on the device and then
        measure the given observables.

        For plugin developers: instead of overwriting this, consider
        implementing a suitable subset of

        * :meth:`apply`

        * :meth:`~.generate_samples`

        * :meth:`~.probability`

        Additional keyword arguments may be passed to the this method
        that can be utilised by :meth:`apply`. An example would be passing
        the ``QNode`` hash that can be used later for parametric compilation.

        Args:
            circuit (~.tapes.QuantumTape): circuit to execute on the device

        Raises:
            QuantumFunctionError: if the value of :attr:`~.Observable.return_type` is not supported

        Returns:
            array[float]: measured value(s)
        """
        self.check_validity(circuit.operations, circuit.observables)

        # apply all circuit operations
        self.apply(circuit.operations, rotations=circuit.diagonalizing_gates, **kwargs)

        # generate computational basis samples
        if self.shots is not None or circuit.is_sampled:
            self._samples = self.generate_samples()

        ret_types = [m.return_type for m in circuit.measurements]
        counts_exist = any(ret is qml.measurements.Counts for ret in ret_types)

        # compute the required statistics
        if not self.analytic and self._shot_vector is not None:
            results = self._collect_shotvector_results(circuit, counts_exist)
        else:
            results = self.statistics(circuit.observables, circuit=circuit)

        if not circuit.is_sampled:

            if len(circuit.measurements) == 1:
                if ret_types[0] is qml.measurements.State:
                    # State: assumed to only be allowed if it's the only measurement
                    results = self._asarray(results, dtype=self.C_DTYPE)
                else:
                    # Measurements with expval, var or probs
                    try:
                        # Feature for returning custom objects: if the type cannot be cast to float then we can still allow it as an output
                        results = self._asarray(results, dtype=self.R_DTYPE)
                    except TypeError:
                        pass

            elif all(
                ret in (qml.measurements.Expectation, qml.measurements.Variance)
                for ret in ret_types
            ):
                # Measurements with expval or var
                results = self._asarray(results, dtype=self.R_DTYPE)
            elif not counts_exist:
                # all the other cases except any counts
                results = self._asarray(results)

<<<<<<< HEAD
        elif circuit.all_sampled and not self._has_partitioned_shots():
=======
        elif circuit.all_sampled and not self._has_partitioned_shots() and not counts_exist:
>>>>>>> a74a1bd6
            results = self._asarray(results)
        else:
            results = tuple(
                qml.math.squeeze(self._asarray(r)) if not isinstance(r, dict) else r
                for r in results
            )

        # increment counter for number of executions of qubit device
        self._num_executions += 1

        if self.tracker.active:
            self.tracker.update(executions=1, shots=self._shots)
            self.tracker.record()

        return results

    def execute_new(self, circuit, **kwargs):
        """New execute (update of return type) function, it executes a queue of quantum operations on the device and
        then measure the given observables. More case will be added in future PRs, for the moment it only supports
        measurements without shots.

        For plugin developers: instead of overwriting this, consider
        implementing a suitable subset of

        * :meth:`apply`

        * :meth:`~.generate_samples`

        * :meth:`~.probability`

        Additional keyword arguments may be passed to the this method
        that can be utilised by :meth:`apply`. An example would be passing
        the ``QNode`` hash that can be used later for parametric compilation.

        Args:
            circuit (~.tapes.QuantumTape): circuit to execute on the device

        Raises:
            QuantumFunctionError: if the value of :attr:`~.Observable.return_type` is not supported

        Returns:
            array[float]: measured value(s)
        """
        self.check_validity(circuit.operations, circuit.observables)

        # apply all circuit operations
        self.apply(circuit.operations, rotations=circuit.diagonalizing_gates, **kwargs)

        # generate computational basis samples
        if self.shots is not None:
            self._samples = self.generate_samples()

        # compute the required statistics
        if self._shot_vector is not None:

            results = self.shot_vec_statistics(circuit)

        else:
            results = self.statistics_new(circuit.observables)
            single_measurement = len(circuit.measurements) == 1

            if single_measurement:
                results = results[0]
            else:
                results = tuple(results)

        # increment counter for number of executions of qubit device
        # self._num_executions += 1

        # if self.tracker.active:
        #     self.tracker.update(executions=1, shots=self._shots)
        #     self.tracker.record()
        return results

    def shot_vec_statistics(self, circuit):
        """Process measurement results from circuit execution using a device
        with a shot vector and return statistics.

        This is an auxiliary method of execute_new and uses statistics_new.

        When using shot vectors, measurement results for each item of the shot
        vector are contained in a tuple.

        Args:
            circuit (~.tapes.QuantumTape): circuit to execute on the device

        Raises:
            QuantumFunctionError: if the value of :attr:`~.Observable.return_type` is not supported

        Returns:
            tuple: stastics for each shot item from the shot vector
        """
        results = []
        s1 = 0

        ret_types = [m.return_type for m in circuit.measurements]
        counts_exist = any(ret is qml.measurements.Counts for ret in ret_types)
        single_measurement = len(circuit.measurements) == 1

        for shot_tuple in self._shot_vector:
            s2 = s1 + np.prod(shot_tuple)
            r = self.statistics_new(
                circuit.observables, shot_range=[s1, s2], bin_size=shot_tuple.shots
            )

            # This will likely be required:
            # if qml.math._multi_dispatch(r) == "jax":  # pylint: disable=protected-access
            #     r = r[0]

            if single_measurement:
                r = r[0]  # if counts_exist else qml.math.squeeze(r)
            else:
                if shot_tuple.copies == 1:
                    r = tuple(
                        r_[0] if isinstance(r_, list) else r_.T  # need to unwrap the single element
                        for idx, r_ in enumerate(r)
                    )
                else:

                    if counts_exist:
                        r = self._multi_meas_with_counts_shot_vec(circuit, shot_tuple, r)
                    else:
                        # r is a nested sequence, contains the results for
                        # multiple measurements
                        #
                        # Each item of r has copies length, we need to extract
                        # each measurement result from the arrays

                        # 1. transpose: applied because measurements like probs
                        # for multiple copies output results with shape (N,
                        # copies) and we'd like to index straight to get rows
                        # which requires a shape of (copies, N)
                        # 2. asarray: done because indexing into a flat array produces a
                        # scalar instead of a scalar shaped array
                        r = [
                            tuple(self._asarray(r_.T[idx]) for r_ in r)
                            for idx in range(shot_tuple.copies)
                        ]

            if isinstance(r, qml.numpy.ndarray):
                if shot_tuple.copies > 1:
                    results.extend(r.T)
                else:
                    results.append(r.T)

            else:
                if single_measurement and counts_exist:
                    # Results are nested in a sequence
                    results.extend(r)
                elif not single_measurement and shot_tuple.copies > 1:
                    # Some samples may still be transposed, fix their shapes
                    # Leave dictionaries intact
                    r = [
                        tuple(elem.T if not isinstance(elem, dict) else elem for elem in r_)
                        for r_ in r
                    ]
                    results.extend(r)
                else:
                    results.append(r)

            s1 = s2

        results = tuple(results)
        return results

<<<<<<< HEAD
    def execute_new(self, circuit, **kwargs):
        """New execute (update of return type) function, it executes a queue of quantum operations on the device and
        then measure the given observables. More case will be added in future PRs, for the moment it only supports
        measurements without shots.

        For plugin developers: instead of overwriting this, consider
        implementing a suitable subset of

        * :meth:`apply`

        * :meth:`~.generate_samples`

        * :meth:`~.probability`

        Additional keyword arguments may be passed to the this method
        that can be utilised by :meth:`apply`. An example would be passing
        the ``QNode`` hash that can be used later for parametric compilation.

        Args:
            circuit (~.tapes.QuantumTape): circuit to execute on the device

        Raises:
            QuantumFunctionError: if the value of :attr:`~.Observable.return_type` is not supported

        Returns:
            array[float]: measured value(s)
        """
        self.check_validity(circuit.operations, circuit.observables)

        # apply all circuit operations
        self.apply(circuit.operations, rotations=circuit.diagonalizing_gates, **kwargs)

        # generate computational basis samples
        if self.shots is not None:
            self._samples = self.generate_samples()

        # compute the required statistics
        if self._shot_vector is not None:

            results = self.shot_vec_statistics(circuit)

        else:
            results = self.statistics_new(circuit.observables)
            single_measurement = len(circuit.measurements) == 1

            if single_measurement:
                results = results[0]
            else:
                results = tuple(results)

        # increment counter for number of executions of qubit device
        # self._num_executions += 1

        # if self.tracker.active:
        #     self.tracker.update(executions=1, shots=self._shots)
        #     self.tracker.record()
        return results

    def shot_vec_statistics(self, circuit):
        """Process measurement results from circuit execution using a device
        with a shot vector and return statistics.

        This is an auxiliary method of execute_new and uses statistics_new.

        When using shot vectors, measurement results for each item of the shot
        vector are contained in a tuple.

        Args:
            circuit (~.tapes.QuantumTape): circuit to execute on the device

        Raises:
            QuantumFunctionError: if the value of :attr:`~.Observable.return_type` is not supported

        Returns:
            tuple: stastics for each shot item from the shot vector
        """
        results = []
        s1 = 0

        ret_types = [m.return_type for m in circuit.measurements]
        counts_exist = any(ret is qml.measurements.Counts for ret in ret_types)
        single_measurement = len(circuit.measurements) == 1

        for shot_tuple in self._shot_vector:
            s2 = s1 + np.prod(shot_tuple)
            r = self.statistics_new(
                circuit.observables, shot_range=[s1, s2], bin_size=shot_tuple.shots
            )

            # This will likely be required:
            # if qml.math._multi_dispatch(r) == "jax":  # pylint: disable=protected-access
            #     r = r[0]

            if single_measurement:
                r = r[0]  # if counts_exist else qml.math.squeeze(r)
            else:
                if shot_tuple.copies == 1:
                    r = tuple(
                        r_[0] if isinstance(r_, list) else r_.T  # need to unwrap the single element
                        for idx, r_ in enumerate(r)
                    )
                else:

                    if counts_exist:
                        r = self._multi_meas_with_counts_shot_vec(circuit, shot_tuple, r)
                    else:
                        # r is a nested sequence, contains the results for
                        # multiple measurements
                        #
                        # Each item of r has copies length, we need to extract
                        # each measurement result from the arrays

                        # 1. transpose: applied because measurements like probs
                        # for multiple copies output results with shape (N,
                        # copies) and we'd like to index straight to get rows
                        # which requires a shape of (copies, N)
                        # 2. asarray: done because indexing into a flat array produces a
                        # scalar instead of a scalar shaped array
                        r = [
                            tuple(self._asarray(r_.T[idx]) for r_ in r)
                            for idx in range(shot_tuple.copies)
                        ]

            if isinstance(r, qml.numpy.ndarray):
                if shot_tuple.copies > 1:
                    results.extend(r.T)
                else:
                    results.append(r.T)

            else:
                if single_measurement and counts_exist:
                    # Results are nested in a sequence
                    results.extend(r)
                elif not single_measurement and shot_tuple.copies > 1:
                    # Some samples may still be transposed, fix their shapes
                    # Leave dictionaries intact
                    r = [
                        tuple(elem.T if not isinstance(elem, dict) else elem for elem in r_)
                        for r_ in r
                    ]
                    results.extend(r)
                else:
                    results.append(r)

            s1 = s2

        results = tuple(results)
        return results

=======
>>>>>>> a74a1bd6
    def _multi_meas_with_counts_shot_vec(self, circuit, shot_tuple, r):
        """Auxiliary function of the shot_vec_statistics and execute_new
        functions for post-processing the results of multiple measurements at
        least one of which was a counts measurement.

        The measurements were executed on a device that defines a shot vector.
        """
        # First: iterate over each group of measurement
        # results that contain copies many outcomes for a
        # single measurement
        new_r = []

        # Each item of r has copies length
        for idx in range(shot_tuple.copies):
            result_group = []

            for idx2, r_ in enumerate(r):
                measurement_proc = circuit.measurements[idx2]
                if measurement_proc.return_type is Probability or (
                    measurement_proc.return_type is Sample and measurement_proc.obs
                ):

                    # Here, the result has a shape of (num_basis_states, shot_tuple.copies)
                    # Extract a single row -> shape (num_basis_states,)
                    result = r_[:, idx]
                else:
                    result = r_[idx]

                if not circuit.observables[idx2].return_type is Counts:
                    result = self._asarray(result.T)

                result_group.append(result)

            new_r.append(tuple(result_group))

        return new_r

    def batch_execute(self, circuits):
        """Execute a batch of quantum circuits on the device.

        The circuits are represented by tapes, and they are executed one-by-one using the
        device's ``execute`` method. The results are collected in a list.

        For plugin developers: This function should be overwritten if the device can efficiently run multiple
        circuits on a backend, for example using parallel and/or asynchronous executions.

        Args:
            circuits (list[.tapes.QuantumTape]): circuits to execute on the device

        Returns:
            list[array[float]]: list of measured value(s)
        """
        # TODO: This method and the tests can be globally implemented by Device
        # once it has the same signature in the execute() method

        results = []
        for circuit in circuits:
            # we need to reset the device here, else it will
            # not start the next computation in the zero state
            self.reset()

            # TODO: Insert control on value here
            res = self.execute(circuit)
            results.append(res)

        if self.tracker.active:
            self.tracker.update(batches=1, batch_len=len(circuits))
            self.tracker.record()

        return results

    def batch_execute_new(self, circuits):
        """Temporary batch execute function, waiting for QNode execution of the new return types. Execute a batch of
        quantum circuits on the device.

        The circuits are represented by tapes, and they are executed one-by-one using the
        device's ``execute`` method. The results are collected in a list.

        For plugin developers: This function should be overwritten if the device can efficiently run multiple
        circuits on a backend, for example using parallel and/or asynchronous executions.

        Args:
            circuits (list[.tapes.QuantumTape]): circuits to execute on the device

        Returns:
            list[array[float]]: list of measured value(s)
        """
        # TODO: This method and the tests can be globally implemented by Device
        # once it has the same signature in the execute() method

        results = []
        for circuit in circuits:
            # we need to reset the device here, else it will
            # not start the next computation in the zero state
            self.reset()

            # Insert control on value here
            res = self.execute_new(circuit)
            results.append(res)

        # if self.tracker.active:
        #     self.tracker.update(batches=1, batch_len=len(circuits))
        #     self.tracker.record()

        return results

    @abc.abstractmethod
    def apply(self, operations, **kwargs):
        """Apply quantum operations, rotate the circuit into the measurement
        basis, and compile and execute the quantum circuit.

        This method receives a list of quantum operations queued by the QNode,
        and should be responsible for:

        * Constructing the quantum program
        * (Optional) Rotating the quantum circuit using the rotation
          operations provided. This diagonalizes the circuit so that arbitrary
          observables can be measured in the computational basis.
        * Compile the circuit
        * Execute the quantum circuit

        Both arguments are provided as lists of PennyLane :class:`~.Operation`
        instances. Useful properties include :attr:`~.Operation.name`,
        :attr:`~.Operation.wires`, and :attr:`~.Operation.parameters`,
        and :attr:`~.Operation.inverse`:

        >>> op = qml.RX(0.2, wires=[0])
        >>> op.name # returns the operation name
        "RX"
        >>> op.wires # returns a Wires object representing the wires that the operation acts on
        <Wires = [0]>
        >>> op.parameters # returns a list of parameters
        [0.2]
        >>> op.inverse # check if the operation should be inverted
        False
        >>> op = qml.RX(0.2, wires=[0]).inv
        >>> op.inverse
        True

        Args:
            operations (list[~.Operation]): operations to apply to the device

        Keyword args:
            rotations (list[~.Operation]): operations that rotate the circuit
                pre-measurement into the eigenbasis of the observables.
            hash (int): the hash value of the circuit constructed by `CircuitGraph.hash`
        """

    @staticmethod
    def active_wires(operators):
        """Returns the wires acted on by a set of operators.

        Args:
            operators (list[~.Operation]): operators for which
                we are gathering the active wires

        Returns:
            Wires: wires activated by the specified operators
        """
        list_of_wires = [op.wires for op in operators]

        return Wires.all_wires(list_of_wires)

    def statistics(self, observables, shot_range=None, bin_size=None, circuit=None):
        """Process measurement results from circuit execution and return statistics.

        This includes returning expectation values, variance, samples, probabilities, states, and
        density matrices.

        Args:
            observables (List[.Observable]): the observables to be measured
            shot_range (tuple[int]): 2-tuple of integers specifying the range of samples
                to use. If not specified, all samples are used.
            bin_size (int): Divides the shot range into bins of size ``bin_size``, and
                returns the measurement statistic separately over each bin. If not
                provided, the entire shot range is treated as a single bin.

        Raises:
            QuantumFunctionError: if the value of :attr:`~.Observable.return_type` is not supported

        Returns:
            Union[float, List[float]]: the corresponding statistics

        .. details::
            :title: Usage Details

            The ``shot_range`` and ``bin_size`` arguments allow for the statistics
            to be performed on only a subset of device samples. This finer level
            of control is accessible from the main UI by instantiating a device
            with a batch of shots.

            For example, consider the following device:

            >>> dev = qml.device("my_device", shots=[5, (10, 3), 100])

            This device will execute QNodes using 135 shots, however
            measurement statistics will be **coarse grained** across these 135
            shots:

            * All measurement statistics will first be computed using the
              first 5 shots --- that is, ``shots_range=[0, 5]``, ``bin_size=5``.

            * Next, the tuple ``(10, 3)`` indicates 10 shots, repeated 3 times. We will want to use
              ``shot_range=[5, 35]``, performing the expectation value in bins of size 10
              (``bin_size=10``).

            * Finally, we repeat the measurement statistics for the final 100 shots,
              ``shot_range=[35, 135]``, ``bin_size=100``.
        """
        results = []

        for obs in observables:
            # Pass instances directly
            if obs.return_type is Expectation:
                # Appends a result of shape (num_bins,) if bin_size is not None, else a scalar
                results.append(self.expval(obs, shot_range=shot_range, bin_size=bin_size))

            elif obs.return_type is Variance:
                # Appends a result of shape (num_bins,) if bin_size is not None, else a scalar
                results.append(self.var(obs, shot_range=shot_range, bin_size=bin_size))

            elif obs.return_type is Sample:
                # Appends a result of shape (shots, num_bins,) if bin_size is not None else (shots,)
                results.append(
                    self.sample(obs, shot_range=shot_range, bin_size=bin_size, counts=False)
                )

            elif obs.return_type is Counts:
                results.append(
                    self.sample(obs, shot_range=shot_range, bin_size=bin_size, counts=True)
                )

            elif obs.return_type is Probability:
                # Appends a result of shape (2**len(obs.wires), num_bins,)
                # if bin_size is not None else (2**len(obs.wires),)
                results.append(
                    self.probability(wires=obs.wires, shot_range=shot_range, bin_size=bin_size)
                )

            elif obs.return_type is State:
                if len(observables) > 1:
                    raise qml.QuantumFunctionError(
                        "The state or density matrix cannot be returned in combination"
                        " with other return types"
                    )

                if self.shots is not None:
                    warnings.warn(
                        "Requested state or density matrix with finite shots; the returned "
                        "state information is analytic and is unaffected by sampling. To silence "
                        "this warning, set shots=None on the device.",
                        UserWarning,
                    )

                # Check if the state is accessible and decide to return the state or the density
                # matrix.
                results.append(self.access_state(wires=obs.wires))

            elif obs.return_type is VnEntropy:
                if self.wires.labels != tuple(range(self.num_wires)):
                    raise qml.QuantumFunctionError(
                        "Returning the Von Neumann entropy is not supported when using custom wire labels"
                    )

                if self.shots is not None:
                    warnings.warn(
                        "Requested Von Neumann entropy with finite shots; the returned "
                        "result is analytic and is unaffected by sampling. To silence "
                        "this warning, set shots=None on the device.",
                        UserWarning,
                    )

                results.append(self.vn_entropy(wires=obs.wires, log_base=obs.log_base))

            elif obs.return_type is MutualInfo:
                if self.wires.labels != tuple(range(self.num_wires)):
                    raise qml.QuantumFunctionError(
                        "Returning the mutual information is not supported when using custom wire labels"
                    )

                if self.shots is not None:
                    warnings.warn(
                        "Requested mutual information with finite shots; the returned "
                        "state information is analytic and is unaffected by sampling. To silence "
                        "this warning, set shots=None on the device.",
                        UserWarning,
                    )

                wires0, wires1 = obs.raw_wires
                results.append(
                    self.mutual_info(wires0=wires0, wires1=wires1, log_base=obs.log_base)
                )

            elif obs.return_type is Shadow:
                if len(observables) > 1:
                    raise qml.QuantumFunctionError(
                        "Classical shadows cannot be returned in combination"
                        " with other return types"
                    )
                results.append(
                    self.classical_shadow(wires=obs.wires, circuit=circuit, seed=obs.seed)
                )

            elif obs.return_type is not None:
                raise qml.QuantumFunctionError(
                    f"Unsupported return type specified for observable {obs.name}"
                )

        return results

    def statistics_new(self, observables, shot_range=None, bin_size=None):
        """Process measurement results from circuit execution and return statistics.

        This includes returning expectation values, variance, samples, probabilities, states, and
        density matrices.

        Args:
            observables (List[.Observable]): the observables to be measured
            shot_range (tuple[int]): 2-tuple of integers specifying the range of samples
                to use. If not specified, all samples are used.
            bin_size (int): Divides the shot range into bins of size ``bin_size``, and
                returns the measurement statistic separately over each bin. If not
                provided, the entire shot range is treated as a single bin.

        Raises:
            QuantumFunctionError: if the value of :attr:`~.Observable.return_type` is not supported

        Returns:
            Union[float, List[float]]: the corresponding statistics

        .. details::
            :title: Usage Details

            The ``shot_range`` and ``bin_size`` arguments allow for the statistics
            to be performed on only a subset of device samples. This finer level
            of control is accessible from the main UI by instantiating a device
            with a batch of shots.

            For example, consider the following device:

            >>> dev = qml.device("my_device", shots=[5, (10, 3), 100])

            This device will execute QNodes using 135 shots, however
            measurement statistics will be **course grained** across these 135
            shots:

            * All measurement statistics will first be computed using the
              first 5 shots --- that is, ``shots_range=[0, 5]``, ``bin_size=5``.

            * Next, the tuple ``(10, 3)`` indicates 10 shots, repeated 3 times. We will want to use
              ``shot_range=[5, 35]``, performing the expectation value in bins of size 10
              (``bin_size=10``).

            * Finally, we repeat the measurement statistics for the final 100 shots,
              ``shot_range=[35, 135]``, ``bin_size=100``.
        """
        results = []

        for obs in observables:

            # 1. Based on the return_type, compute statistics
            # Pass instances directly
            if obs.return_type is Expectation:
                result = self.expval(obs, shot_range=shot_range, bin_size=bin_size)

            elif obs.return_type is Variance:
                result = self.var(obs, shot_range=shot_range, bin_size=bin_size)

            elif obs.return_type is Sample:
                samples = self.sample(obs, shot_range=shot_range, bin_size=bin_size, counts=False)
                result = qml.math.squeeze(samples)

            elif obs.return_type is Counts:
                result = self.sample(obs, shot_range=shot_range, bin_size=bin_size, counts=True)

            elif obs.return_type is Probability:
                result = self.probability(wires=obs.wires, shot_range=shot_range, bin_size=bin_size)

            elif obs.return_type is State:
                if len(observables) > 1:
                    raise qml.QuantumFunctionError(
                        "The state or density matrix cannot be returned in combination"
                        " with other return types"
                    )

                if self.shots is not None:
                    warnings.warn(
                        "Requested state or density matrix with finite shots; the returned "
                        "state information is analytic and is unaffected by sampling. To silence "
                        "this warning, set shots=None on the device.",
                        UserWarning,
                    )

                # Check if the state is accessible and decide to return the state or the density
                # matrix.
                state = self.access_state(wires=obs.wires)
                result = self._asarray(state, dtype=self.C_DTYPE)

            elif obs.return_type is VnEntropy:
                if self.wires.labels != tuple(range(self.num_wires)):
                    raise qml.QuantumFunctionError(
                        "Returning the Von Neumann entropy is not supported when using custom wire labels"
                    )

                if self.shots is not None:
                    warnings.warn(
                        "Requested Von Neumann entropy with finite shots; the returned "
                        "result is analytic and is unaffected by sampling. To silence "
                        "this warning, set shots=None on the device.",
                        UserWarning,
                    )
                result = self.vn_entropy(wires=obs.wires, log_base=obs.log_base)

            elif obs.return_type is MutualInfo:
                if self.wires.labels != tuple(range(self.num_wires)):
                    raise qml.QuantumFunctionError(
                        "Returning the mutual information is not supported when using custom wire labels"
                    )

                if self.shots is not None:
                    warnings.warn(
                        "Requested mutual information with finite shots; the returned "
                        "state information is analytic and is unaffected by sampling. To silence "
                        "this warning, set shots=None on the device.",
                        UserWarning,
                    )
                wires0, wires1 = obs.raw_wires
                result = self.mutual_info(wires0=wires0, wires1=wires1, log_base=obs.log_base)

            elif obs.return_type is not None:
                raise qml.QuantumFunctionError(
                    f"Unsupported return type specified for observable {obs.name}"
                )

            # 2. Post-process statistics results (if need be)
            float_return_types = {Expectation, Variance, Probability, VnEntropy, MutualInfo}

            if obs.return_type in float_return_types:
                result = self._asarray(result, dtype=self.R_DTYPE)

            if self._shot_vector is not None and isinstance(result, np.ndarray):
                # In the shot vector case, measurement results may be of shape (N, 1) instead of (N,)
                # Squeeze the result to transform the results
                #
                # E.g.,
                # before:
                # [[0.489]
                #  [0.511]
                #  [0.   ]
                #  [0.   ]]
                #
                # after: [0.489 0.511 0.    0.   ]
                result = qml.math.squeeze(result)

            # 3. Append to final list
            results.append(result)

        return results

    def statistics_new(self, observables, shot_range=None, bin_size=None):
        """Process measurement results from circuit execution and return statistics.

        This includes returning expectation values, variance, samples, probabilities, states, and
        density matrices.

        Args:
            observables (List[.Observable]): the observables to be measured
            shot_range (tuple[int]): 2-tuple of integers specifying the range of samples
                to use. If not specified, all samples are used.
            bin_size (int): Divides the shot range into bins of size ``bin_size``, and
                returns the measurement statistic separately over each bin. If not
                provided, the entire shot range is treated as a single bin.

        Raises:
            QuantumFunctionError: if the value of :attr:`~.Observable.return_type` is not supported

        Returns:
            Union[float, List[float]]: the corresponding statistics

        .. details::
            :title: Usage Details

            The ``shot_range`` and ``bin_size`` arguments allow for the statistics
            to be performed on only a subset of device samples. This finer level
            of control is accessible from the main UI by instantiating a device
            with a batch of shots.

            For example, consider the following device:

            >>> dev = qml.device("my_device", shots=[5, (10, 3), 100])

            This device will execute QNodes using 135 shots, however
            measurement statistics will be **course grained** across these 135
            shots:

            * All measurement statistics will first be computed using the
              first 5 shots --- that is, ``shots_range=[0, 5]``, ``bin_size=5``.

            * Next, the tuple ``(10, 3)`` indicates 10 shots, repeated 3 times. We will want to use
              ``shot_range=[5, 35]``, performing the expectation value in bins of size 10
              (``bin_size=10``).

            * Finally, we repeat the measurement statistics for the final 100 shots,
              ``shot_range=[35, 135]``, ``bin_size=100``.
        """
        results = []

        for obs in observables:

            # 1. Based on the return_type, compute statistics
            # Pass instances directly
            if obs.return_type is Expectation:
                result = self.expval(obs, shot_range=shot_range, bin_size=bin_size)

            elif obs.return_type is Variance:
                result = self.var(obs, shot_range=shot_range, bin_size=bin_size)

            elif obs.return_type is Sample:
                samples = self.sample(obs, shot_range=shot_range, bin_size=bin_size, counts=False)
                result = qml.math.squeeze(samples)

            elif obs.return_type is Counts:
                result = self.sample(obs, shot_range=shot_range, bin_size=bin_size, counts=True)

            elif obs.return_type is Probability:
                result = self.probability(wires=obs.wires, shot_range=shot_range, bin_size=bin_size)

            elif obs.return_type is State:
                if len(observables) > 1:
                    raise qml.QuantumFunctionError(
                        "The state or density matrix cannot be returned in combination"
                        " with other return types"
                    )

                # Check if the state is accessible and decide to return the state or the density
                # matrix.
                state = self.access_state(wires=obs.wires)
                result = self._asarray(state, dtype=self.C_DTYPE)

            elif obs.return_type is VnEntropy:
                if self.wires.labels != tuple(range(self.num_wires)):
                    raise qml.QuantumFunctionError(
                        "Returning the Von Neumann entropy is not supported when using custom wire labels"
                    )
                result = self.vn_entropy(wires=obs.wires, log_base=obs.log_base)

            elif obs.return_type is MutualInfo:
                if self.wires.labels != tuple(range(self.num_wires)):
                    raise qml.QuantumFunctionError(
                        "Returning the mutual information is not supported when using custom wire labels"
                    )
                wires0, wires1 = obs.raw_wires
                result = self.mutual_info(wires0=wires0, wires1=wires1, log_base=obs.log_base)

            elif obs.return_type is not None:
                raise qml.QuantumFunctionError(
                    f"Unsupported return type specified for observable {obs.name}"
                )

            # 2. Post-process statistics results (if need be)
            float_return_types = {Expectation, Variance, Probability, VnEntropy, MutualInfo}

            if obs.return_type in float_return_types:
                result = self._asarray(result, dtype=self.R_DTYPE)

            if self._shot_vector is not None and isinstance(result, np.ndarray):
                # In the shot vector case, measurement results may be of shape (N, 1) instead of (N,)
                # Squeeze the result to transform the results
                #
                # E.g.,
                # before:
                # [[0.489]
                #  [0.511]
                #  [0.   ]
                #  [0.   ]]
                #
                # after: [0.489 0.511 0.    0.   ]
                result = qml.math.squeeze(result)

            # 3. Append to final list
            results.append(result)

        return results

    def access_state(self, wires=None):
        """Check that the device has access to an internal state and return it if available.

        Args:
            wires (Wires): wires of the reduced system

        Raises:
            QuantumFunctionError: if the device is not capable of returning the state

        Returns:
            array or tensor: the state or the density matrix of the device
        """
        if not self.capabilities().get("returns_state"):
            raise qml.QuantumFunctionError(
                "The current device is not capable of returning the state"
            )

        state = getattr(self, "state", None)

        if state is None:
            raise qml.QuantumFunctionError("The state is not available in the current device")

        if wires:
            density_matrix = self.density_matrix(wires)
            return density_matrix

        return state

    def generate_samples(self):
        r"""Returns the computational basis samples generated for all wires.

        Note that PennyLane uses the convention :math:`|q_0,q_1,\dots,q_{N-1}\rangle` where
        :math:`q_0` is the most significant bit.

        .. warning::

            This method should be overwritten on devices that
            generate their own computational basis samples, with the resulting
            computational basis samples stored as ``self._samples``.

        Returns:
             array[complex]: array of samples in the shape ``(dev.shots, dev.num_wires)``
        """
        number_of_states = 2**self.num_wires

        rotated_prob = self.analytic_probability()

        samples = self.sample_basis_states(number_of_states, rotated_prob)
        return self.states_to_binary(samples, self.num_wires)

    def sample_basis_states(self, number_of_states, state_probability):
        """Sample from the computational basis states based on the state
        probability.

        This is an auxiliary method to the generate_samples method.

        Args:
            number_of_states (int): the number of basis states to sample from
            state_probability (array[float]): the computational basis probability vector

        Returns:
            array[int]: the sampled basis states
        """
        if self.shots is None:
            raise qml.QuantumFunctionError(
                "The number of shots has to be explicitly set on the device "
                "when using sample-based measurements."
            )

        shots = self.shots

        basis_states = np.arange(number_of_states)
        if self._ndim(state_probability) == 2:
            # np.random.choice does not support broadcasting as needed here.
            return np.array(
                [np.random.choice(basis_states, shots, p=prob) for prob in state_probability]
            )
        return np.random.choice(basis_states, shots, p=state_probability)

    def generate_basis_states(self, num_wires, dtype=np.uint32):
        """
        Generates basis states in binary representation according to the number
        of wires specified.

        The states_to_binary method creates basis states faster (for larger
        systems at times over x25 times faster) than the approach using
        ``itertools.product``, at the expense of using slightly more memory.

        Due to the large size of the integer arrays for more than 32 bits,
        memory allocation errors may arise in the states_to_binary method.
        Hence we constraint the dtype of the array to represent unsigned
        integers on 32 bits. Due to this constraint, an overflow occurs for 32
        or more wires, therefore this approach is used only for fewer wires.

        For smaller number of wires speed is comparable to the next approach
        (using ``itertools.product``), hence we resort to that one for testing
        purposes.

        Args:
            num_wires (int): the number wires
            dtype=np.uint32 (type): the data type of the arrays to use

        Returns:
            array[int]: the sampled basis states
        """
        if 2 < num_wires < 32:
            states_base_ten = np.arange(2**num_wires, dtype=dtype)
            return self.states_to_binary(states_base_ten, num_wires, dtype=dtype)

        # A slower, but less memory intensive method
        basis_states_generator = itertools.product((0, 1), repeat=num_wires)
        return np.fromiter(itertools.chain(*basis_states_generator), dtype=int).reshape(
            -1, num_wires
        )

    @staticmethod
    def states_to_binary(samples, num_wires, dtype=np.int64):
        """Convert basis states from base 10 to binary representation.

        This is an auxiliary method to the generate_samples method.

        Args:
            samples (array[int]): samples of basis states in base 10 representation
            num_wires (int): the number of qubits
            dtype (type): Type of the internal integer array to be used. Can be
                important to specify for large systems for memory allocation
                purposes.

        Returns:
            array[int]: basis states in binary representation
        """
        powers_of_two = 1 << np.arange(num_wires, dtype=dtype)
        # `samples` typically is one-dimensional, but can be two-dimensional with broadcasting.
        # In any case we want to append a new axis at the *end* of the shape.
        states_sampled_base_ten = samples[..., None] & powers_of_two
        # `states_sampled_base_ten` can be two- or three-dimensional. We revert the *last* axis.
        return (states_sampled_base_ten > 0).astype(dtype)[..., ::-1]

    @property
    def circuit_hash(self):
        """The hash of the circuit upon the last execution.

        This can be used by devices in :meth:`~.apply` for parametric compilation.
        """
        raise NotImplementedError

    @property
    def state(self):
        """Returns the state vector of the circuit prior to measurement.

        .. note::

            Only state vector simulators support this property. Please see the
            plugin documentation for more details.
        """
        raise NotImplementedError

    def density_matrix(self, wires):
        """Returns the reduced density matrix over the given wires.

        Args:
            wires (Wires): wires of the reduced system

        Returns:
            array[complex]: complex array of shape ``(2 ** len(wires), 2 ** len(wires))``
            representing the reduced density matrix of the state prior to measurement.
        """
        state = getattr(self, "state", None)
        wires = self.map_wires(wires)
        return qml.math.reduced_dm(state, indices=wires, c_dtype=self.C_DTYPE)

    def vn_entropy(self, wires, log_base):
        r"""Returns the Von Neumann entropy prior to measurement.

        .. math::
            S( \rho ) = -\text{Tr}( \rho \log ( \rho ))

        Args:
            wires (Wires): Wires of the considered subsystem.
            log_base (float): Base for the logarithm, default is None the natural logarithm is used in this case.

        Returns:
            float: returns the Von Neumann entropy
        """
        try:
            state = self.access_state()
        except qml.QuantumFunctionError as e:  # pragma: no cover
            raise NotImplementedError(
                f"Cannot compute the Von Neumman entropy with device {self.name} that is not capable of returning the "
                f"state. "
            ) from e
        wires = wires.tolist()
        return qml.math.vn_entropy(state, indices=wires, c_dtype=self.C_DTYPE, base=log_base)

    def mutual_info(self, wires0, wires1, log_base):
        r"""Returns the mutual information prior to measurement:

        .. math::

            I(A, B) = S(\rho^A) + S(\rho^B) - S(\rho^{AB})

        where :math:`S` is the von Neumann entropy.

        Args:
            wires0 (Wires): wires of the first subsystem
            wires1 (Wires): wires of the second subsystem
            log_base (float): base to use in the logarithm

        Returns:
            float: the mutual information
        """
        try:
            state = self.access_state()
        except qml.QuantumFunctionError as e:  # pragma: no cover
            raise NotImplementedError(
                f"Cannot compute the mutual information with device {self.name} that is not capable of returning the "
                f"state. "
            ) from e

        wires0 = wires0.tolist()
        wires1 = wires1.tolist()

        return qml.math.mutual_info(
            state, indices0=wires0, indices1=wires1, c_dtype=self.C_DTYPE, base=log_base
        )

    def classical_shadow(self, wires, circuit, seed=None):
        """
        Returns the measured bits and recipes in the classical shadow protocol.

        The protocol is described in detail in the `classical shadows paper <https://arxiv.org/abs/2002.08953>`_.
        This measurement process returns the randomized Pauli measurements (the ``recipes``)
        that are performed for each qubit and snapshot as an integer:

        - 0 for Pauli X,
        - 1 for Pauli Y, and
        - 2 for Pauli Z.

        It also returns the measurement results (the ``bits``); 0 if the 1 eigenvalue
        is sampled, and 1 if the -1 eigenvalue is sampled.

        The device shots are used to specify the number of snapshots. If ``T`` is the number
        of shots and ``n`` is the number of qubits, then both the measured bits and the
        Pauli measurements have shape ``(T, n)``.

        This implementation is device-agnostic and works by executing single-shot
        tapes containing randomized Pauli observables. Devices should override this
        if they can offer cleaner or faster implementations.

        .. seealso:: :func:`~.classical_shadow`

        Args:
            wires (Sequence[int]): The wires to perform Pauli measurements on
            n_snapshots (int): The number of snapshots
            circuit (~.tapes.QuantumTape): The quantum tape that is being executed
            seed (Union[int, None]): If provided, it is used to seed the random
                number generation for generating the Pauli measurements.

        Returns:
            tensor_like[int]: A tensor with shape ``(2, T, n)``, where the first row represents
            the measured bits and the second represents the recipes used.
        """
        if circuit is None:  # pragma: no cover
            raise ValueError("Circuit must be provided when measuring classical shadows")

        n_snapshots = self.shots

        with set_shots(self, shots=1):
            # slow implementation but works for all devices
            n_qubits = len(wires)
            mapped_wires = np.array(self.map_wires(wires))

            if seed is not None:
                # seed the random measurement generation so that recipes
                # are the same for different executions with the same seed
                rng = np.random.RandomState(seed)
                recipes = rng.randint(0, 3, size=(n_snapshots, n_qubits))
            else:
                recipes = np.random.randint(0, 3, size=(n_snapshots, n_qubits))
            obs_list = [qml.PauliX, qml.PauliY, qml.PauliZ]

            outcomes = np.zeros((n_snapshots, n_qubits))

            for t in range(n_snapshots):
                # compute rotations for the Pauli measurements
                rotations = [
                    rot
                    for wire_idx, wire in enumerate(wires)
                    for rot in obs_list[recipes[t][wire_idx]].compute_diagonalizing_gates(
                        wires=wire
                    )
                ]

                self.reset()
                self.apply(circuit.operations, rotations=circuit.diagonalizing_gates + rotations)

                outcomes[t] = self.generate_samples()[0][mapped_wires]

        return self._cast(self._stack([outcomes, recipes]), dtype=np.uint8)

    def analytic_probability(self, wires=None):
        r"""Return the (marginal) probability of each computational basis
        state from the last run of the device.

        PennyLane uses the convention
        :math:`|q_0,q_1,\dots,q_{N-1}\rangle` where :math:`q_0` is the most
        significant bit.

        If no wires are specified, then all the basis states representable by
        the device are considered and no marginalization takes place.

        .. note::

            :meth:`marginal_prob` may be used as a utility method
            to calculate the marginal probability distribution.

        Args:
            wires (Iterable[Number, str], Number, str, Wires): wires to return
                marginal probabilities for. Wires not provided are traced out of the system.

        Returns:
            array[float]: list of the probabilities
        """
        raise NotImplementedError

    def estimate_probability(self, wires=None, shot_range=None, bin_size=None):
        """Return the estimated probability of each computational basis state
        using the generated samples.

        Args:
            wires (Iterable[Number, str], Number, str, Wires): wires to calculate
                marginal probabilities for. Wires not provided are traced out of the system.
            shot_range (tuple[int]): 2-tuple of integers specifying the range of samples
                to use. If not specified, all samples are used.
            bin_size (int): Divides the shot range into bins of size ``bin_size``, and
                returns the measurement statistic separately over each bin. If not
                provided, the entire shot range is treated as a single bin.

        Returns:
            array[float]: list of the probabilities
        """

        wires = wires or self.wires
        # convert to a Wires object
        wires = Wires(wires)
        # translate to wire labels used by device
        device_wires = self.map_wires(wires)
        num_wires = len(device_wires)

        if shot_range is None:
            # The Ellipsis (...) corresponds to broadcasting and shots dimensions or only shots
            samples = self._samples[..., device_wires]
        else:
            # The Ellipsis (...) corresponds to the broadcasting dimension or no axis at all
            samples = self._samples[..., slice(*shot_range), device_wires]

        # convert samples from a list of 0, 1 integers, to base 10 representation
        powers_of_two = 2 ** np.arange(num_wires)[::-1]
        indices = samples @ powers_of_two

        # `self._samples` typically has two axes ((shots, wires)) but can also have three with
        # broadcasting ((batch_size, shots, wires)) so that we simply read out the batch_size.
        batch_size = self._samples.shape[0] if np.ndim(self._samples) == 3 else None
        dim = 2**num_wires
        # count the basis state occurrences, and construct the probability vector
        if bin_size is not None:
            num_bins = samples.shape[-2] // bin_size
            prob = self._count_binned_samples(indices, batch_size, dim, bin_size, num_bins)
        else:
            prob = self._count_unbinned_samples(indices, batch_size, dim)
<<<<<<< HEAD

        return self._asarray(prob, dtype=self.R_DTYPE)

    @staticmethod
    def _count_unbinned_samples(indices, batch_size, dim):
        """Count the occurences of sampled indices and convert them to relative
        counts in order to estimate their occurence probability."""
        if batch_size is None:
            prob = np.zeros(dim, dtype=np.float64)
            basis_states, counts = np.unique(indices, return_counts=True)
            prob[basis_states] = counts / len(indices)

            return prob

        prob = np.zeros((batch_size, dim), dtype=np.float64)

=======

        return self._asarray(prob, dtype=self.R_DTYPE)

    @staticmethod
    def _count_unbinned_samples(indices, batch_size, dim):
        """Count the occurences of sampled indices and convert them to relative
        counts in order to estimate their occurence probability."""
        if batch_size is None:
            prob = np.zeros(dim, dtype=np.float64)
            basis_states, counts = np.unique(indices, return_counts=True)
            prob[basis_states] = counts / len(indices)

            return prob

        prob = np.zeros((batch_size, dim), dtype=np.float64)

>>>>>>> a74a1bd6
        for i, idx in enumerate(indices):  # iterate over the broadcasting dimension
            basis_states, counts = np.unique(idx, return_counts=True)
            prob[i, basis_states] = counts / len(idx)

        return prob

    @staticmethod
    def _count_binned_samples(indices, batch_size, dim, bin_size, num_bins):
        """Count the occurences of bins of sampled indices and convert them to relative
        counts in order to estimate their occurence probability per bin."""

        if batch_size is None:
            prob = np.zeros((dim, num_bins), dtype=np.float64)
            indices = indices.reshape((num_bins, bin_size))
            # count the basis state occurrences, and construct the probability vector for each bin
            for b, idx in enumerate(indices):
                basis_states, counts = np.unique(idx, return_counts=True)
                prob[basis_states, b] = counts / bin_size

            return prob

        prob = np.zeros((batch_size, dim, num_bins), dtype=np.float64)
        indices = indices.reshape((batch_size, num_bins, bin_size))

        # count the basis state occurrences, and construct the probability vector
        # for each bin and broadcasting index
        for i, _indices in enumerate(indices):  # First iterate over broadcasting dimension
            for b, idx in enumerate(_indices):  # Then iterate over bins dimension
                basis_states, counts = np.unique(idx, return_counts=True)
                prob[i, basis_states, b] = counts / bin_size

        return prob

    def probability(self, wires=None, shot_range=None, bin_size=None):
        """Return either the analytic probability or estimated probability of
        each computational basis state.

        Devices that require a finite number of shots always return the
        estimated probability.

        Args:
            wires (Iterable[Number, str], Number, str, Wires): wires to return
                marginal probabilities for. Wires not provided are traced out of the system.

        Returns:
            array[float]: list of the probabilities
        """

        if self.shots is None:
            return self.analytic_probability(wires=wires)

        return self.estimate_probability(wires=wires, shot_range=shot_range, bin_size=bin_size)

    @staticmethod
    def _get_batch_size(tensor, expected_shape, expected_size):
        """Determine whether a tensor has an additional batch dimension for broadcasting,
        compared to an expected_shape. As QubitDevice does not natively support broadcasting,
        it always reports no batch size, that is ``batch_size=None``"""
        # pylint: disable=unused-argument
        return None

    def marginal_prob(self, prob, wires=None):
        r"""Return the marginal probability of the computational basis
        states by summing the probabiliites on the non-specified wires.

        If no wires are specified, then all the basis states representable by
        the device are considered and no marginalization takes place.

        .. note::

            If the provided wires are not in the order as they appear on the device,
            the returned marginal probabilities take this permutation into account.

            For example, if the addressable wires on this device are ``Wires([0, 1, 2])`` and
            this function gets passed ``wires=[2, 0]``, then the returned marginal
            probability vector will take this 'reversal' of the two wires
            into account:

            .. math::

                \mathbb{P}^{(2, 0)}
                            = \left[
                               |00\rangle, |10\rangle, |01\rangle, |11\rangle
                              \right]

        Args:
            prob: The probabilities to return the marginal probabilities
                for
            wires (Iterable[Number, str], Number, str, Wires): wires to return
                marginal probabilities for. Wires not provided
                are traced out of the system.

        Returns:
            array[float]: array of the resulting marginal probabilities.
        """
        dim = 2**self.num_wires
        batch_size = self._get_batch_size(prob, (dim,), dim)  # pylint: disable=assignment-from-none

        if wires is None:
            # no need to marginalize
            return prob

        wires = Wires(wires)
        # determine which subsystems are to be summed over
        inactive_wires = Wires.unique_wires([self.wires, wires])

        # translate to wire labels used by device
        device_wires = self.map_wires(wires)
        inactive_device_wires = self.map_wires(inactive_wires)

        # reshape the probability so that each axis corresponds to a wire
        shape = [2] * self.num_wires
        if batch_size is not None:
            shape.insert(0, batch_size)
        # prob now is reshaped to have self.num_wires+1 axes in the case of broadcasting
        prob = self._reshape(prob, shape)

        # sum over all inactive wires
        # hotfix to catch when default.qubit uses this method
        # since then device_wires is a list
        if isinstance(inactive_device_wires, Wires):
            inactive_device_wires = inactive_device_wires.labels

        if batch_size is not None:
            inactive_device_wires = [idx + 1 for idx in inactive_device_wires]
        flat_shape = (-1,) if batch_size is None else (batch_size, -1)
        prob = self._reshape(self._reduce_sum(prob, inactive_device_wires), flat_shape)

        # The wires provided might not be in consecutive order (i.e., wires might be [2, 0]).
        # If this is the case, we must permute the marginalized probability so that
        # it corresponds to the orders of the wires passed.
        num_wires = len(device_wires)
        basis_states = self.generate_basis_states(num_wires)
        basis_states = basis_states[:, np.argsort(np.argsort(device_wires))]

        powers_of_two = 2 ** np.arange(len(device_wires))[::-1]
        perm = basis_states @ powers_of_two
        # The permutation happens on the last axis both with and without broadcasting
        out = self._gather(prob, perm, axis=1 if batch_size is not None else 0)

        return out

    def expval(self, observable, shot_range=None, bin_size=None):

        if observable.name == "Projector":
            # branch specifically to handle the projector observable
            idx = int("".join(str(i) for i in observable.parameters[0]), 2)
            probs = self.probability(
                wires=observable.wires, shot_range=shot_range, bin_size=bin_size
            )
            return probs[idx]

        # exact expectation value
        if self.shots is None:
            try:
                eigvals = self._asarray(observable.eigvals(), dtype=self.R_DTYPE)
            except qml.operation.EigvalsUndefinedError as e:
                raise qml.operation.EigvalsUndefinedError(
                    f"Cannot compute analytic expectations of {observable.name}."
                ) from e

            # the probability vector must be permuted to account for the permuted
            # wire order of the observable
            permuted_wires = self._permute_wires(observable)

            prob = self.probability(wires=permuted_wires)
            # In case of broadcasting, `prob` has two axes and this is a matrix-vector product
            return self._dot(prob, eigvals)

        # estimate the ev
        samples = self.sample(observable, shot_range=shot_range, bin_size=bin_size)
        # With broadcasting, we want to take the mean over axis 1, which is the -1st/-2nd with/
        # without bin_size. Without broadcasting, axis 0 is the -1st/-2nd with/without bin_size
        axis = -1 if bin_size is None else -2
        # TODO: do we need to squeeze here? Maybe remove with new return types
        return np.squeeze(np.mean(samples, axis=axis))

    def var(self, observable, shot_range=None, bin_size=None):

        if observable.name == "Projector":
            # branch specifically to handle the projector observable
            idx = int("".join(str(i) for i in observable.parameters[0]), 2)
            probs = self.probability(
                wires=observable.wires, shot_range=shot_range, bin_size=bin_size
            )
            return probs[idx] - probs[idx] ** 2

        # exact variance value
        if self.shots is None:
            try:
                eigvals = self._asarray(observable.eigvals(), dtype=self.R_DTYPE)
            except qml.operation.EigvalsUndefinedError as e:
                # if observable has no info on eigenvalues, we cannot return this measurement
                raise qml.operation.EigvalsUndefinedError(
                    f"Cannot compute analytic variance of {observable.name}."
                ) from e

            # the probability vector must be permuted to account for the permuted wire order of the observable
            permuted_wires = self._permute_wires(observable)

            prob = self.probability(wires=permuted_wires)
            # In case of broadcasting, `prob` has two axes and these are a matrix-vector products
            return self._dot(prob, (eigvals**2)) - self._dot(prob, eigvals) ** 2

        # estimate the variance
        samples = self.sample(observable, shot_range=shot_range, bin_size=bin_size)
        # With broadcasting, we want to take the variance over axis 1, which is the -1st/-2nd with/
        # without bin_size. Without broadcasting, axis 0 is the -1st/-2nd with/without bin_size
        axis = -1 if bin_size is None else -2
        # TODO: do we need to squeeze here? Maybe remove with new return types
        return np.squeeze(np.var(samples, axis=axis))

    def sample(self, observable, shot_range=None, bin_size=None, counts=False):
        """Return samples of an observable.

        Args:
            observable (Observable): the observable to sample
            shot_range (tuple[int]): 2-tuple of integers specifying the range of samples
                to use. If not specified, all samples are used.
            bin_size (int): Divides the shot range into bins of size ``bin_size``, and
                returns the measurement statistic separately over each bin. If not
                provided, the entire shot range is treated as a single bin.
            counts (bool): whether counts (``True``) or raw samples (``False``)
                should be returned

        Raises:
            EigvalsUndefinedError: if no information is available about the
                eigenvalues of the observable

        Returns:
            Union[array[float], dict, list[dict]]: samples in an array of
            dimension ``(shots,)`` or counts
        """

        def _samples_to_counts(samples, no_observable_provided):
            """Group the obtained samples into a dictionary.

            **Example**

                >>> samples
                tensor([[0, 0, 1],
                        [0, 0, 1],
                        [1, 1, 1]], requires_grad=True)
                >>> self._samples_to_counts(samples)
                {'111':1, '001':2}
            """
            if no_observable_provided:
                # If we describe a state vector, we need to convert its list representation
                # into string (it's hashable and good-looking).
                # Before converting to str, we need to extract elements from arrays
                # to satisfy the case of jax interface, as jax arrays do not support str.
                samples = ["".join([str(s.item()) for s in sample]) for sample in samples]

            states, counts = np.unique(samples, return_counts=True)
            return dict(zip(states, counts))

        # translate to wire labels used by device
        device_wires = self.map_wires(observable.wires)
        name = observable.name
        # Select the samples from self._samples that correspond to ``shot_range`` if provided
        if shot_range is None:
            sub_samples = self._samples
        else:
            # Indexing corresponds to: (potential broadcasting, shots, wires). Note that the last
            # colon (:) is required because shots is the second-to-last axis and the
            # Ellipsis (...) otherwise would take up broadcasting and shots axes.
            sub_samples = self._samples[..., slice(*shot_range), :]

        no_observable_provided = isinstance(observable, MeasurementProcess)

        if isinstance(name, str) and name in {"PauliX", "PauliY", "PauliZ", "Hadamard"}:
            # Process samples for observables with eigenvalues {1, -1}
            samples = 1 - 2 * sub_samples[..., device_wires[0]]

        elif no_observable_provided:
            # if no observable was provided then return the raw samples
            if len(observable.wires) != 0:
                # if wires are provided, then we only return samples from those wires
                samples = sub_samples[..., np.array(device_wires)]
            else:
                samples = sub_samples

        else:

            # Replace the basis state in the computational basis with the correct eigenvalue.
            # Extract only the columns of the basis samples required based on ``wires``.
            samples = sub_samples[..., np.array(device_wires)]  # Add np.array here for Jax support.
            powers_of_two = 2 ** np.arange(samples.shape[-1])[::-1]
            indices = samples @ powers_of_two
            indices = np.array(indices)  # Add np.array here for Jax support.
            try:
                samples = observable.eigvals()[indices]
            except qml.operation.EigvalsUndefinedError as e:
                # if observable has no info on eigenvalues, we cannot return this measurement
                raise qml.operation.EigvalsUndefinedError(
                    f"Cannot compute samples of {observable.name}."
                ) from e

        if bin_size is None:
            if counts:
                return _samples_to_counts(samples, no_observable_provided)
            return samples

        num_wires = len(device_wires) if len(device_wires) > 0 else self.num_wires
        if counts:
            shape = (-1, bin_size, num_wires) if no_observable_provided else (-1, bin_size)
            return [
                _samples_to_counts(bin_sample, no_observable_provided)
                for bin_sample in samples.reshape(shape)
            ]

        res = (
            samples.reshape((num_wires, bin_size, -1))
            if no_observable_provided
            else samples.reshape((bin_size, -1))
        )
        return res

    def adjoint_jacobian(self, tape, starting_state=None, use_device_state=False):
        """Implements the adjoint method outlined in
        `Jones and Gacon <https://arxiv.org/abs/2009.02823>`__ to differentiate an input tape.

        After a forward pass, the circuit is reversed by iteratively applying inverse (adjoint)
        gates to scan backwards through the circuit.

        .. note::
            The adjoint differentiation method has the following restrictions:

            * As it requires knowledge of the statevector, only statevector simulator devices can be
              used.

            * Only expectation values are supported as measurements.

            * Does not work for parametrized observables like
              :class:`~.Hamiltonian` or :class:`~.Hermitian`.

        Args:
            tape (.QuantumTape): circuit that the function takes the gradient of

        Keyword Args:
            starting_state (tensor_like): post-forward pass state to start execution with. It should be
                complex-valued. Takes precedence over ``use_device_state``.
            use_device_state (bool): use current device state to initialize. A forward pass of the same
                circuit should be the last thing the device has executed. If a ``starting_state`` is
                provided, that takes precedence.

        Returns:
            array: the derivative of the tape with respect to trainable parameters.
            Dimensions are ``(len(observables), len(trainable_params))``.

        Raises:
            QuantumFunctionError: if the input tape has measurements that are not expectation values
                or contains a multi-parameter operation aside from :class:`~.Rot`
        """
        # broadcasted inner product not summing over first dimension of b
        sum_axes = tuple(range(1, self.num_wires + 1))
        # pylint: disable=unnecessary-lambda-assignment)
        dot_product_real = lambda b, k: self._real(qmlsum(self._conj(b) * k, axis=sum_axes))

        for m in tape.measurements:
            if m.return_type is not Expectation:
                raise qml.QuantumFunctionError(
                    "Adjoint differentiation method does not support"
                    f" measurement {m.return_type.value}"
                )

            if m.obs.name == "Hamiltonian":
                raise qml.QuantumFunctionError(
                    "Adjoint differentiation method does not support Hamiltonian observables."
                )

            if not hasattr(m.obs, "base_name"):
                m.obs.base_name = None  # This is needed for when the observable is a tensor product

        if self.shots is not None:
            warnings.warn(
                "Requested adjoint differentiation to be computed with finite shots."
                " The derivative is always exact when using the adjoint differentiation method.",
                UserWarning,
            )

        # Initialization of state
        if starting_state is not None:
            ket = self._reshape(starting_state, [2] * self.num_wires)
        else:
            if not use_device_state:
                self.reset()
                self.execute(tape)
            ket = self._pre_rotated_state

        n_obs = len(tape.observables)
        bras = np.empty([n_obs] + [2] * self.num_wires, dtype=np.complex128)
        for kk in range(n_obs):
            bras[kk, ...] = self._apply_operation(ket, tape.observables[kk])

        expanded_ops = []
        for op in reversed(tape.operations):
            if op.num_params > 1:
                if isinstance(op, qml.Rot) and not op.inverse:
                    ops = op.decomposition()
                    expanded_ops.extend(reversed(ops))
                else:
                    raise qml.QuantumFunctionError(
                        f"The {op.name} operation is not supported using "
                        'the "adjoint" differentiation method'
                    )
            else:
                if op.name not in ("QubitStateVector", "BasisState", "Snapshot"):
                    expanded_ops.append(op)

        trainable_params = []
        for k in tape.trainable_params:
            # pylint: disable=protected-access
            if hasattr(tape._par_info[k]["op"], "return_type"):
                warnings.warn(
                    "Differentiating with respect to the input parameters of "
                    f"{tape._par_info[k]['op'].name} is not supported with the "
                    "adjoint differentiation method. Gradients are computed "
                    "only with regards to the trainable parameters of the circuit.\n\n Mark "
                    "the parameters of the measured observables as non-trainable "
                    "to silence this warning.",
                    UserWarning,
                )
            else:
                trainable_params.append(k)

        jac = np.zeros((len(tape.observables), len(trainable_params)))

        param_number = len(tape.get_parameters(trainable_only=False, operations_only=True)) - 1
        trainable_param_number = len(trainable_params) - 1
        for op in expanded_ops:

            adj_op = qml.adjoint(op)
            ket = self._apply_operation(ket, adj_op)

            if op.grad_method is not None:
                if param_number in trainable_params:
                    d_op_matrix = operation_derivative(op)
                    ket_temp = self._apply_unitary(ket, d_op_matrix, op.wires)

                    jac[:, trainable_param_number] = 2 * dot_product_real(bras, ket_temp)

                    trainable_param_number -= 1
                param_number -= 1

            for kk in range(n_obs):
                bras[kk, ...] = self._apply_operation(bras[kk, ...], adj_op)

        return jac<|MERGE_RESOLUTION|>--- conflicted
+++ resolved
@@ -193,10 +193,7 @@
         "Projector",
         "Sum",
         "Sprod",
-<<<<<<< HEAD
-=======
         "Prod",
->>>>>>> a74a1bd6
     }
 
     def __init__(
@@ -351,11 +348,7 @@
                 # all the other cases except any counts
                 results = self._asarray(results)
 
-<<<<<<< HEAD
-        elif circuit.all_sampled and not self._has_partitioned_shots():
-=======
         elif circuit.all_sampled and not self._has_partitioned_shots() and not counts_exist:
->>>>>>> a74a1bd6
             results = self._asarray(results)
         else:
             results = tuple(
@@ -521,158 +514,6 @@
         results = tuple(results)
         return results
 
-<<<<<<< HEAD
-    def execute_new(self, circuit, **kwargs):
-        """New execute (update of return type) function, it executes a queue of quantum operations on the device and
-        then measure the given observables. More case will be added in future PRs, for the moment it only supports
-        measurements without shots.
-
-        For plugin developers: instead of overwriting this, consider
-        implementing a suitable subset of
-
-        * :meth:`apply`
-
-        * :meth:`~.generate_samples`
-
-        * :meth:`~.probability`
-
-        Additional keyword arguments may be passed to the this method
-        that can be utilised by :meth:`apply`. An example would be passing
-        the ``QNode`` hash that can be used later for parametric compilation.
-
-        Args:
-            circuit (~.tapes.QuantumTape): circuit to execute on the device
-
-        Raises:
-            QuantumFunctionError: if the value of :attr:`~.Observable.return_type` is not supported
-
-        Returns:
-            array[float]: measured value(s)
-        """
-        self.check_validity(circuit.operations, circuit.observables)
-
-        # apply all circuit operations
-        self.apply(circuit.operations, rotations=circuit.diagonalizing_gates, **kwargs)
-
-        # generate computational basis samples
-        if self.shots is not None:
-            self._samples = self.generate_samples()
-
-        # compute the required statistics
-        if self._shot_vector is not None:
-
-            results = self.shot_vec_statistics(circuit)
-
-        else:
-            results = self.statistics_new(circuit.observables)
-            single_measurement = len(circuit.measurements) == 1
-
-            if single_measurement:
-                results = results[0]
-            else:
-                results = tuple(results)
-
-        # increment counter for number of executions of qubit device
-        # self._num_executions += 1
-
-        # if self.tracker.active:
-        #     self.tracker.update(executions=1, shots=self._shots)
-        #     self.tracker.record()
-        return results
-
-    def shot_vec_statistics(self, circuit):
-        """Process measurement results from circuit execution using a device
-        with a shot vector and return statistics.
-
-        This is an auxiliary method of execute_new and uses statistics_new.
-
-        When using shot vectors, measurement results for each item of the shot
-        vector are contained in a tuple.
-
-        Args:
-            circuit (~.tapes.QuantumTape): circuit to execute on the device
-
-        Raises:
-            QuantumFunctionError: if the value of :attr:`~.Observable.return_type` is not supported
-
-        Returns:
-            tuple: stastics for each shot item from the shot vector
-        """
-        results = []
-        s1 = 0
-
-        ret_types = [m.return_type for m in circuit.measurements]
-        counts_exist = any(ret is qml.measurements.Counts for ret in ret_types)
-        single_measurement = len(circuit.measurements) == 1
-
-        for shot_tuple in self._shot_vector:
-            s2 = s1 + np.prod(shot_tuple)
-            r = self.statistics_new(
-                circuit.observables, shot_range=[s1, s2], bin_size=shot_tuple.shots
-            )
-
-            # This will likely be required:
-            # if qml.math._multi_dispatch(r) == "jax":  # pylint: disable=protected-access
-            #     r = r[0]
-
-            if single_measurement:
-                r = r[0]  # if counts_exist else qml.math.squeeze(r)
-            else:
-                if shot_tuple.copies == 1:
-                    r = tuple(
-                        r_[0] if isinstance(r_, list) else r_.T  # need to unwrap the single element
-                        for idx, r_ in enumerate(r)
-                    )
-                else:
-
-                    if counts_exist:
-                        r = self._multi_meas_with_counts_shot_vec(circuit, shot_tuple, r)
-                    else:
-                        # r is a nested sequence, contains the results for
-                        # multiple measurements
-                        #
-                        # Each item of r has copies length, we need to extract
-                        # each measurement result from the arrays
-
-                        # 1. transpose: applied because measurements like probs
-                        # for multiple copies output results with shape (N,
-                        # copies) and we'd like to index straight to get rows
-                        # which requires a shape of (copies, N)
-                        # 2. asarray: done because indexing into a flat array produces a
-                        # scalar instead of a scalar shaped array
-                        r = [
-                            tuple(self._asarray(r_.T[idx]) for r_ in r)
-                            for idx in range(shot_tuple.copies)
-                        ]
-
-            if isinstance(r, qml.numpy.ndarray):
-                if shot_tuple.copies > 1:
-                    results.extend(r.T)
-                else:
-                    results.append(r.T)
-
-            else:
-                if single_measurement and counts_exist:
-                    # Results are nested in a sequence
-                    results.extend(r)
-                elif not single_measurement and shot_tuple.copies > 1:
-                    # Some samples may still be transposed, fix their shapes
-                    # Leave dictionaries intact
-                    r = [
-                        tuple(elem.T if not isinstance(elem, dict) else elem for elem in r_)
-                        for r_ in r
-                    ]
-                    results.extend(r)
-                else:
-                    results.append(r)
-
-            s1 = s2
-
-        results = tuple(results)
-        return results
-
-=======
->>>>>>> a74a1bd6
     def _multi_meas_with_counts_shot_vec(self, circuit, shot_tuple, r):
         """Auxiliary function of the shot_vec_statistics and execute_new
         functions for post-processing the results of multiple measurements at
@@ -1132,131 +973,6 @@
 
         return results
 
-    def statistics_new(self, observables, shot_range=None, bin_size=None):
-        """Process measurement results from circuit execution and return statistics.
-
-        This includes returning expectation values, variance, samples, probabilities, states, and
-        density matrices.
-
-        Args:
-            observables (List[.Observable]): the observables to be measured
-            shot_range (tuple[int]): 2-tuple of integers specifying the range of samples
-                to use. If not specified, all samples are used.
-            bin_size (int): Divides the shot range into bins of size ``bin_size``, and
-                returns the measurement statistic separately over each bin. If not
-                provided, the entire shot range is treated as a single bin.
-
-        Raises:
-            QuantumFunctionError: if the value of :attr:`~.Observable.return_type` is not supported
-
-        Returns:
-            Union[float, List[float]]: the corresponding statistics
-
-        .. details::
-            :title: Usage Details
-
-            The ``shot_range`` and ``bin_size`` arguments allow for the statistics
-            to be performed on only a subset of device samples. This finer level
-            of control is accessible from the main UI by instantiating a device
-            with a batch of shots.
-
-            For example, consider the following device:
-
-            >>> dev = qml.device("my_device", shots=[5, (10, 3), 100])
-
-            This device will execute QNodes using 135 shots, however
-            measurement statistics will be **course grained** across these 135
-            shots:
-
-            * All measurement statistics will first be computed using the
-              first 5 shots --- that is, ``shots_range=[0, 5]``, ``bin_size=5``.
-
-            * Next, the tuple ``(10, 3)`` indicates 10 shots, repeated 3 times. We will want to use
-              ``shot_range=[5, 35]``, performing the expectation value in bins of size 10
-              (``bin_size=10``).
-
-            * Finally, we repeat the measurement statistics for the final 100 shots,
-              ``shot_range=[35, 135]``, ``bin_size=100``.
-        """
-        results = []
-
-        for obs in observables:
-
-            # 1. Based on the return_type, compute statistics
-            # Pass instances directly
-            if obs.return_type is Expectation:
-                result = self.expval(obs, shot_range=shot_range, bin_size=bin_size)
-
-            elif obs.return_type is Variance:
-                result = self.var(obs, shot_range=shot_range, bin_size=bin_size)
-
-            elif obs.return_type is Sample:
-                samples = self.sample(obs, shot_range=shot_range, bin_size=bin_size, counts=False)
-                result = qml.math.squeeze(samples)
-
-            elif obs.return_type is Counts:
-                result = self.sample(obs, shot_range=shot_range, bin_size=bin_size, counts=True)
-
-            elif obs.return_type is Probability:
-                result = self.probability(wires=obs.wires, shot_range=shot_range, bin_size=bin_size)
-
-            elif obs.return_type is State:
-                if len(observables) > 1:
-                    raise qml.QuantumFunctionError(
-                        "The state or density matrix cannot be returned in combination"
-                        " with other return types"
-                    )
-
-                # Check if the state is accessible and decide to return the state or the density
-                # matrix.
-                state = self.access_state(wires=obs.wires)
-                result = self._asarray(state, dtype=self.C_DTYPE)
-
-            elif obs.return_type is VnEntropy:
-                if self.wires.labels != tuple(range(self.num_wires)):
-                    raise qml.QuantumFunctionError(
-                        "Returning the Von Neumann entropy is not supported when using custom wire labels"
-                    )
-                result = self.vn_entropy(wires=obs.wires, log_base=obs.log_base)
-
-            elif obs.return_type is MutualInfo:
-                if self.wires.labels != tuple(range(self.num_wires)):
-                    raise qml.QuantumFunctionError(
-                        "Returning the mutual information is not supported when using custom wire labels"
-                    )
-                wires0, wires1 = obs.raw_wires
-                result = self.mutual_info(wires0=wires0, wires1=wires1, log_base=obs.log_base)
-
-            elif obs.return_type is not None:
-                raise qml.QuantumFunctionError(
-                    f"Unsupported return type specified for observable {obs.name}"
-                )
-
-            # 2. Post-process statistics results (if need be)
-            float_return_types = {Expectation, Variance, Probability, VnEntropy, MutualInfo}
-
-            if obs.return_type in float_return_types:
-                result = self._asarray(result, dtype=self.R_DTYPE)
-
-            if self._shot_vector is not None and isinstance(result, np.ndarray):
-                # In the shot vector case, measurement results may be of shape (N, 1) instead of (N,)
-                # Squeeze the result to transform the results
-                #
-                # E.g.,
-                # before:
-                # [[0.489]
-                #  [0.511]
-                #  [0.   ]
-                #  [0.   ]]
-                #
-                # after: [0.489 0.511 0.    0.   ]
-                result = qml.math.squeeze(result)
-
-            # 3. Append to final list
-            results.append(result)
-
-        return results
-
     def access_state(self, wires=None):
         """Check that the device has access to an internal state and return it if available.
 
@@ -1627,7 +1343,6 @@
             prob = self._count_binned_samples(indices, batch_size, dim, bin_size, num_bins)
         else:
             prob = self._count_unbinned_samples(indices, batch_size, dim)
-<<<<<<< HEAD
 
         return self._asarray(prob, dtype=self.R_DTYPE)
 
@@ -1644,24 +1359,6 @@
 
         prob = np.zeros((batch_size, dim), dtype=np.float64)
 
-=======
-
-        return self._asarray(prob, dtype=self.R_DTYPE)
-
-    @staticmethod
-    def _count_unbinned_samples(indices, batch_size, dim):
-        """Count the occurences of sampled indices and convert them to relative
-        counts in order to estimate their occurence probability."""
-        if batch_size is None:
-            prob = np.zeros(dim, dtype=np.float64)
-            basis_states, counts = np.unique(indices, return_counts=True)
-            prob[basis_states] = counts / len(indices)
-
-            return prob
-
-        prob = np.zeros((batch_size, dim), dtype=np.float64)
-
->>>>>>> a74a1bd6
         for i, idx in enumerate(indices):  # iterate over the broadcasting dimension
             basis_states, counts = np.unique(idx, return_counts=True)
             prob[i, basis_states] = counts / len(idx)
