--- conflicted
+++ resolved
@@ -52,10 +52,7 @@
     where,
     add,
     iscomplex,
-<<<<<<< HEAD
-=======
     expm,
->>>>>>> a74a1bd6
 )
 
 from .quantum import cov_matrix, marginal_prob
