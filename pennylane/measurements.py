--- conflicted
+++ resolved
@@ -714,11 +714,7 @@
             f"{op.name} is not an observable: cannot be used with sample"
         )
 
-<<<<<<< HEAD
-    if isinstance(op, (qml.ops.Sum, qml.ops.SProd)):  # pylint: disable=no-member
-=======
     if isinstance(op, (qml.ops.Sum, qml.ops.SProd, qml.ops.Prod)):  # pylint: disable=no-member
->>>>>>> a74a1bd6
         raise qml.QuantumFunctionError("Symbolic Operations are not supported for sampling yet.")
 
     if wires is not None:
@@ -767,8 +763,6 @@
             qml.Hadamard(wires=1)
             qml.CNOT(wires=[0, 1])
             return qml.counts(qml.PauliY(0))
-<<<<<<< HEAD
-=======
 
     Executing this QNode:
 
@@ -790,35 +784,10 @@
             qml.Hadamard(wires=1)
             qml.CNOT(wires=[0, 1])
             return qml.counts()
->>>>>>> a74a1bd6
 
     Executing this QNode:
 
     >>> circuit(0.5)
-<<<<<<< HEAD
-    {-1: 2, 1: 2}
-
-    If no observable is provided, then the raw basis state samples obtained
-    from device are returned (e.g., for a qubit device, samples from the
-    computational device are returned). In this case, ``wires`` can be specified
-    so that sample results only include measurement results of the qubits of interest.
-
-    .. code-block:: python3
-
-        dev = qml.device("default.qubit", wires=2, shots=4)
-
-        @qml.qnode(dev)
-        def circuit(x):
-            qml.RX(x, wires=0)
-            qml.Hadamard(wires=1)
-            qml.CNOT(wires=[0, 1])
-            return qml.counts()
-
-    Executing this QNode:
-
-    >>> circuit(0.5)
-=======
->>>>>>> a74a1bd6
     {'00': 3, '01': 1}
 
     .. note::
@@ -834,11 +803,7 @@
             f"{op.name} is not an observable: cannot be used with counts"
         )
 
-<<<<<<< HEAD
-    if isinstance(op, (qml.ops.Sum, qml.ops.SProd)):  # pylint: disable=no-member
-=======
     if isinstance(op, (qml.ops.Sum, qml.ops.SProd, qml.ops.Prod)):  # pylint: disable=no-member
->>>>>>> a74a1bd6
         raise qml.QuantumFunctionError("Symbolic Operations are not supported for sampling yet.")
 
     if wires is not None:
@@ -924,11 +889,7 @@
     if isinstance(op, qml.Hamiltonian):
         raise qml.QuantumFunctionError("Hamiltonians are not supported for rotating probabilities.")
 
-<<<<<<< HEAD
-    if isinstance(op, (qml.ops.Sum, qml.ops.SProd)):  # pylint: disable=no-member
-=======
     if isinstance(op, (qml.ops.Sum, qml.ops.SProd, qml.ops.Prod)):  # pylint: disable=no-member
->>>>>>> a74a1bd6
         raise qml.QuantumFunctionError(
             "Symbolic Operations are not supported for rotating probabilities yet."
         )
