--- conflicted
+++ resolved
@@ -15,15 +15,7 @@
 This subpackage contains the quantum tape, which tracks, queues, and
 validates quantum operations and measurements.
 """
-<<<<<<< HEAD
-from .tape import QuantumTape, get_active_tape, UnsupportedTapeOperationError
-from .jacobian_tape import JacobianTape
-from .cv_param_shift import CVParamShiftTape
-from .qubit_param_shift import QubitParamShiftTape
-from .reversible import ReversibleTape
-=======
-from .tape import QuantumTape, get_active_tape
->>>>>>> 5b98dba0
+from .tape import QuantumTape, get_active_tape, TapeError
 from .operation_recorder import OperationRecorder
 from .stop_recording import stop_recording
 from .unwrap import Unwrap, UnwrapTape