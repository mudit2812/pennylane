# Copyright 2018-2021 Xanadu Quantum Technologies Inc.

# Licensed under the Apache License, Version 2.0 (the "License");
# you may not use this file except in compliance with the License.
# You may obtain a copy of the License at

#     http://www.apache.org/licenses/LICENSE-2.0

# Unless required by applicable law or agreed to in writing, software
# distributed under the License is distributed on an "AS IS" BASIS,
# WITHOUT WARRANTIES OR CONDITIONS OF ANY KIND, either express or implied.
# See the License for the specific language governing permissions and
# limitations under the License.
"""
This subpackage contains QNode, quantum function, device, and tape transforms.


.. currentmodule:: pennylane

Transforms
----------

Transforms that act on QNodes
~~~~~~~~~~~~~~~~~~~~~~~~~~~~~

These transforms accept QNodes, and return new transformed functions
that compute the desired quantity.

.. autosummary::
    :toctree: api

    ~transforms.classical_jacobian
    ~batch_params
    ~batch_input
    ~transforms.get_unitary_matrix
    ~metric_tensor
    ~adjoint_metric_tensor
    ~specs
    ~transforms.mitigate_with_zne

Transforms that act on quantum functions
~~~~~~~~~~~~~~~~~~~~~~~~~~~~~~~~~~~~~~~~

These transforms accept quantum functions (Python functions
containing quantum operations) that are used to construct QNodes.

.. autosummary::
    :toctree: api

    ~adjoint
    ~ctrl
    ~transforms.cond
    ~defer_measurements
    ~apply_controlled_Q
    ~quantum_monte_carlo
    ~transforms.insert

Transforms for circuit compilation
~~~~~~~~~~~~~~~~~~~~~~~~~~~~~~~~~~

This set of transforms accept quantum functions, and perform basic circuit compilation tasks.

.. autosummary::
    :toctree: api

    ~compile
    ~transforms.cancel_inverses
    ~transforms.commute_controlled
    ~transforms.merge_rotations
    ~transforms.single_qubit_fusion
    ~transforms.unitary_to_rot
    ~transforms.merge_amplitude_embedding
    ~transforms.remove_barrier
    ~transforms.undo_swaps
    ~transforms.pattern_matching_optimization
<<<<<<< HEAD
=======
    ~transforms.transpile
>>>>>>> 3af8ae3e

There are also utility functions and decompositions available that assist with
both transforms, and decompositions within the larger PennyLane codebase.

.. autosummary::
    :toctree: api

    ~transforms.zyz_decomposition
    ~transforms.two_qubit_decomposition
    ~transforms.set_decomposition
    ~transforms.simplify
    ~transforms.pattern_matching

There are also utility functions that take a circuit and return a DAG.

.. autosummary::
    :toctree: api

    ~transforms.commutation_dag
    ~transforms.CommutationDAG
    ~transforms.CommutationDAGNode

Transform for circuit cutting
~~~~~~~~~~~~~~~~~~~~~~~~~~~~~

The :func:`~.cut_circuit` transform accepts a QNode and returns a new function that cuts the original circuit,
allowing larger circuits to be split into smaller circuits that are compatible with devices that
have a restricted number of qubits.

.. autosummary::
    :toctree: api

    ~cut_circuit

The :func:`~.cut_circuit_mc` transform is designed to be used for cutting circuits which contain :func:`~.sample`
measurements and is implemented using a Monte Carlo method. Similarly to the :func:`~.cut_circuit`
transform, this transform accepts a QNode and returns a new function that cuts the original circuit.
This transform can also accept an optional classical processing function to calculate an
expectation value.

.. autosummary::
    :toctree: api

    ~cut_circuit_mc

There are also low-level functions that can be used to build up the circuit cutting functionalities:

.. autosummary::
    :toctree: api

    ~transforms.qcut.tape_to_graph
    ~transforms.qcut.replace_wire_cut_nodes
    ~transforms.qcut.fragment_graph
    ~transforms.qcut.graph_to_tape
    ~transforms.qcut.remap_tape_wires
    ~transforms.qcut.expand_fragment_tape
    ~transforms.qcut.expand_fragment_tapes_mc
    ~transforms.qcut.qcut_processing_fn
    ~transforms.qcut.qcut_processing_fn_sample
    ~transforms.qcut.qcut_processing_fn_mc
    ~transforms.qcut.CutStrategy
    ~transforms.qcut.kahypar_cut
    ~transforms.qcut.place_wire_cuts
    ~transforms.qcut.find_and_place_cuts

Transforms that act on tapes
~~~~~~~~~~~~~~~~~~~~~~~~~~~~

These transforms accept quantum tapes, and return one or
more tapes as well as a classical processing function.

.. autosummary::
    :toctree: api

    ~transforms.measurement_grouping
    ~transforms.hamiltonian_expand

Decorators and utility functions
--------------------------------

The following decorators and convenience functions are provided
to help build custom QNode, quantum function, and tape transforms:

.. autosummary::
    :toctree: api

    ~single_tape_transform
    ~batch_transform
    ~qfunc_transform
    ~op_transform
    ~transforms.make_tape
    ~transforms.map_batch_transform
    ~transforms.create_expand_fn
    ~transforms.create_decomp_expand_fn
    ~transforms.expand_invalid_trainable
    ~transforms.expand_multipar
    ~transforms.expand_trainable_multipar
    ~transforms.expand_nonunitary_gen
"""
# Import the decorators first to prevent circular imports when used in other transforms
from .batch_transform import batch_transform, map_batch_transform
from .qfunc_transforms import make_tape, single_tape_transform, qfunc_transform
from .op_transforms import op_transform
from .adjoint import adjoint
from .batch_params import batch_params
from .batch_input import batch_input
from .classical_jacobian import classical_jacobian
from .condition import cond, Conditional
from .compile import compile
from .control import ControlledOperation, ctrl
from .decompositions import zyz_decomposition, two_qubit_decomposition
from .defer_measurements import defer_measurements
from .hamiltonian_expand import hamiltonian_expand
from .measurement_grouping import measurement_grouping
from .metric_tensor import metric_tensor
from .adjoint_metric_tensor import adjoint_metric_tensor
from .insert_ops import insert
from .mitigate import mitigate_with_zne
from .optimization import (
    cancel_inverses,
    commute_controlled,
    merge_rotations,
    single_qubit_fusion,
    merge_amplitude_embedding,
    remove_barrier,
    undo_swaps,
    pattern_matching,
    pattern_matching_optimization,
<<<<<<< HEAD
    maximal_sequences,
    peephole_optimization,
=======
>>>>>>> 3af8ae3e
)
from .specs import specs
from .qmc import apply_controlled_Q, quantum_monte_carlo
from .unitary_to_rot import unitary_to_rot
from .get_unitary_matrix import get_unitary_matrix
from .commutation_dag import (
    commutation_dag,
    is_commuting,
    CommutationDAG,
    CommutationDAGNode,
    simplify,
)
from .tape_expand import (
    expand_invalid_trainable,
    expand_multipar,
    expand_nonunitary_gen,
    expand_trainable_multipar,
    create_expand_fn,
    create_decomp_expand_fn,
    set_decomposition,
)
from .transpile import transpile
from . import qcut
from .qcut import cut_circuit, cut_circuit_mc<|MERGE_RESOLUTION|>--- conflicted
+++ resolved
@@ -73,10 +73,7 @@
     ~transforms.remove_barrier
     ~transforms.undo_swaps
     ~transforms.pattern_matching_optimization
-<<<<<<< HEAD
-=======
     ~transforms.transpile
->>>>>>> 3af8ae3e
 
 There are also utility functions and decompositions available that assist with
 both transforms, and decompositions within the larger PennyLane codebase.
@@ -205,11 +202,8 @@
     undo_swaps,
     pattern_matching,
     pattern_matching_optimization,
-<<<<<<< HEAD
     maximal_sequences,
     peephole_optimization,
-=======
->>>>>>> 3af8ae3e
 )
 from .specs import specs
 from .qmc import apply_controlled_Q, quantum_monte_carlo
