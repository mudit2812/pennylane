--- conflicted
+++ resolved
@@ -22,11 +22,7 @@
 from dataclasses import InitVar, dataclass
 from functools import partial
 from itertools import product
-<<<<<<< HEAD
-from typing import Any, Callable, ClassVar, Dict, List, Sequence, Tuple, Union
-=======
 from typing import Any, Callable, ClassVar, Dict, List, Optional, Sequence, Tuple, Union
->>>>>>> 5bb5eb93
 
 from networkx import MultiDiGraph, has_path, weakly_connected_components
 
@@ -49,11 +45,7 @@
     grad_method = None
 
     def __init__(self, *params, wires=None, do_queue=True, id=None):
-<<<<<<< HEAD
-        id = str(uuid.uuid4())
-=======
         id = id or str(uuid.uuid4())
->>>>>>> 5bb5eb93
 
         super().__init__(*params, wires=wires, do_queue=do_queue, id=id)
 
@@ -65,11 +57,7 @@
     grad_method = None
 
     def __init__(self, *params, wires=None, do_queue=True, id=None):
-<<<<<<< HEAD
-        id = str(uuid.uuid4())
-=======
         id = id or str(uuid.uuid4())
->>>>>>> 5bb5eb93
 
         super().__init__(*params, wires=wires, do_queue=do_queue, id=id)
 
@@ -350,9 +338,6 @@
             if subgraph.has_node(node2):
                 end_fragment = i
 
-<<<<<<< HEAD
-        communication_graph.add_edge(start_fragment, end_fragment, pair=(node1, node2))
-=======
         if start_fragment != end_fragment:
             communication_graph.add_edge(start_fragment, end_fragment, pair=(node1, node2))
         else:
@@ -384,7 +369,6 @@
         for s in subgraphs_connected_to_measurements:
             if s.has_node(m):
                 s.remove_node(m)
->>>>>>> 5bb5eb93
 
     return subgraphs_connected_to_measurements, communication_graph
 
@@ -581,6 +565,8 @@
     :class:`~.PrepareNode` operation:
 
     .. code-block:: python
+
+        from pennylane.transforms import qcut
 
         with qml.tape.QuantumTape() as tape:
             qml.transforms.qcut.PrepareNode(wires=0)
@@ -956,20 +942,6 @@
 
 @batch_transform
 def cut_circuit(
-<<<<<<< HEAD
-    tape: QuantumTape, use_opt_einsum: bool = False
-) -> Tuple[Tuple[QuantumTape], Callable]:
-    """
-    Batch transform for circuit cutting.
-
-    .. note::
-
-        This function is designed for use as part of the circuit cutting workflow. Check out the
-        :doc:`transforms </code/qml_transforms>` page for more details.
-
-    Args:
-        tape (QuantumTape): The tape of the full circuit to be cut.
-=======
     tape: QuantumTape,
     use_opt_einsum: bool = False,
     device_wires: Optional[Wires] = None,
@@ -992,22 +964,11 @@
 
     Args:
         tape (QuantumTape): the tape of the full circuit to be cut
->>>>>>> 5bb5eb93
         use_opt_einsum (bool): Determines whether to use the
             `opt_einsum <https://dgasmith.github.io/opt_einsum/>`__ package. This package is useful
             for faster tensor contractions of large networks but must be installed separately using,
             e.g., ``pip install opt_einsum``. Both settings for ``use_opt_einsum`` result in a
             differentiable contraction.
-<<<<<<< HEAD
-
-    Returns:
-        Tuple[Tuple[QuantumTape], Callable]: the tapes corresponding to the circuit fragments as a result of cutting
-        and a post-processing function which combines the results via tensor contractions.
-
-    **Example**
-
-    Consider the following circuit containing a :class:`~.WireCut` operation:
-=======
         device_wires (Wires): wires of the device that the cut circuits are to be run on
         max_depth (int): the maximum depth used to expand the circuit while searching for wire cuts
 
@@ -1020,44 +981,11 @@
 
     The following :math:`3`-qubit circuit containins a :class:`~.WireCut` operation. When decorated
     with ``@qml.cut_circuit``, we can cut the circuit into two :math:`2`-qubit fragments:
->>>>>>> 5bb5eb93
 
     .. code-block:: python
 
         dev = qml.device("default.qubit", wires=2)
 
-<<<<<<< HEAD
-        @qml.qnode(dev)
-        def circuit(x):
-            qml.RX(x, wires=0)
-            qml.RY(0.543, wires=1)
-            qml.WireCut(wires=0)
-            qml.CNOT(wires=[0, 1])
-            qml.RZ(0.240, wires=0)
-            qml.RZ(0.133, wires=1)
-            return qml.expval(qml.PauliZ(wires=[0]))
-
-    >>> x = 0.531
-    >>> print(circuit(x))
-    0.8623011058543121
-    >>> print(qml.grad(circuit)(x))
-    -0.506395895364911
-
-    This can be cut using the following transform
-
-    >>> x = 0.531
-    >>> cut_circuit = qcut.cut_circuit(circuit)
-    >>> cut_circuit(x)
-    0.8623011058543121
-
-    Futhermore, the output of the cut circuit is also differentiable:
-
-    .. code-block:: python
-
-        >>> qml.grad(cut_circuit)(x)
-        -0.506395895364911
-    """
-=======
         @qml.cut_circuit
         @qml.qnode(dev)
         def circuit(x):
@@ -1234,7 +1162,6 @@
         0.47165198882111165
     """
     # pylint: disable=unused-argument
->>>>>>> 5bb5eb93
     if len(tape.measurements) != 1:
         raise ValueError(
             "The circuit cutting workflow only supports circuits with a single output "
@@ -1257,23 +1184,12 @@
                 "installed using:\npip install opt_einsum"
             ) from e
 
-<<<<<<< HEAD
-    num_cut = len([op for op in tape.operations if isinstance(op, WireCut)])
-    if num_cut == 0:
-        raise ValueError("Cannot apply the circuit cutting workflow to a circuit without any cuts")
-
-=======
->>>>>>> 5bb5eb93
     g = tape_to_graph(tape)
     replace_wire_cut_nodes(g)
     fragments, communication_graph = fragment_graph(g)
     fragment_tapes = [graph_to_tape(f) for f in fragments]
-<<<<<<< HEAD
-    expanded = [expand_fragment_tapes(t) for t in fragment_tapes]
-=======
     fragment_tapes = [remap_tape_wires(t, device_wires) for t in fragment_tapes]
     expanded = [expand_fragment_tape(t) for t in fragment_tapes]
->>>>>>> 5bb5eb93
 
     configurations = []
     prepare_nodes = []
@@ -1294,8 +1210,6 @@
     )
 
 
-<<<<<<< HEAD
-=======
 @cut_circuit.custom_qnode_wrapper
 def qnode_execution_wrapper(self, qnode, targs, tkwargs):
     """Here, we overwrite the QNode execution wrapper in order
@@ -1405,22 +1319,18 @@
     return new_tape
 
 
->>>>>>> 5bb5eb93
 @dataclass()
 class CutStrategy:
     """
     A circuit-cutting distribution policy for executing (large) circuits on available (comparably
     smaller) devices.
 
-<<<<<<< HEAD
-=======
     .. note::
 
         This class is part of a work-in-progress feature to support automatic cut placement in the
         circuit cutting workflow. Currently only manual placement of cuts is supported,
         check out the :func:`qml.cut_circuit() <pennylane.cut_circuit>` transform for more details.
 
->>>>>>> 5bb5eb93
     Args:
         devices (Union[qml.Device, Sequence[qml.Device]]): Single, or Sequence of, device(s).
             Optional only when ``max_free_wires`` is provided.
@@ -1536,11 +1446,7 @@
         partitioner.
 
         Args:
-<<<<<<< HEAD
-            tape_dag (MultiDiGraph): Graph representing a tape, typically the output of
-=======
             tape_dag (nx.MultiDiGraph): Graph representing a tape, typically the output of
->>>>>>> 5bb5eb93
                 :func:`tape_to_graph`.
             max_wires_by_fragment (Sequence[int]): User-predetermined list of wire limits by
                 fragment. If supplied, the number of fragments will be derived from it and
